import logging
import time
from metadata.metadata import refresh_release_dates
from database import update_media_item_state, get_all_media_items
<<<<<<< HEAD
from settings import get_all_settings
=======
from settings import get_all_settings, get_setting
>>>>>>> 6303383a

# Progress ranges for each phase
PROGRESS_RANGES = {
    'reset': (0, 5),    # 5 seconds
    'plex': (5, 50),    # 2 minutes
    'sources': (50, 90), # 2 minutes
    'release': (90, 100) # 30 seconds
}

# Duration for each phase in seconds
PHASE_DURATIONS = {
    'reset': 5,
    'plex': 120,  # 2 minutes
    'sources': 120,  # 2 minutes
    'release': 30
}

# Global variable to track initialization progress
initialization_status = {
    'current_step': '',
    'total_steps': 4,
    'current_step_number': 0,
    'progress_value': 0,  # Current progress percentage
    'substep_details': '',
    'error_details': None,
    'is_substep': False,
    'phase_start_time': 0,  # Start time of current phase
    'current_phase': None   # Current phase identifier
}

def get_initialization_status():
    # Update progress based on elapsed time if in a timed phase
    if initialization_status['current_phase'] and initialization_status['phase_start_time'] > 0:
        phase = initialization_status['current_phase']
        start_time = initialization_status['phase_start_time']
        current_time = time.time()
        
        # Calculate elapsed percentage of the phase
        elapsed_time = current_time - start_time
        phase_duration = PHASE_DURATIONS.get(phase, 0)
        
        if phase_duration > 0:
            progress_range = PROGRESS_RANGES.get(phase, (0, 0))
            range_size = progress_range[1] - progress_range[0]
            
            # Calculate progress within the phase
            progress_pct = min(1.0, elapsed_time / phase_duration)
            new_progress = progress_range[0] + (range_size * progress_pct)
            
            # Update the progress value
            initialization_status['progress_value'] = new_progress
    
    return initialization_status

def start_phase(phase_name, step_name, details=''):
    """Start a new timed phase of initialization."""
    initialization_status['current_phase'] = phase_name
    initialization_status['phase_start_time'] = time.time()
    initialization_status['current_step'] = step_name
    initialization_status['substep_details'] = details
    initialization_status['progress_value'] = PROGRESS_RANGES.get(phase_name, (0, 0))[0]
    initialization_status['current_step_number'] += 1

def complete_phase(phase_name):
    """Mark a phase as complete, setting progress to the end of its range."""
    if phase_name in PROGRESS_RANGES:
        initialization_status['progress_value'] = PROGRESS_RANGES[phase_name][1]
    initialization_status['phase_start_time'] = 0  # Stop the time-based progress

def update_initialization_step(step_name, substep_details='', error=None, is_substep=False):
    """Update initialization status without changing the progress timing."""
    initialization_status['current_step'] = step_name
    initialization_status['substep_details'] = substep_details
    initialization_status['error_details'] = error
    initialization_status['is_substep'] = is_substep
    
    if not is_substep:
        initialization_status['current_step_number'] += 1
    
<<<<<<< HEAD
    logging.info(f"Initialization {'substep' if is_substep else 'step'} {initialization_status['current_step_number']}/{initialization_status['total_steps']}: {step_name}")
=======
    #logging.info(f"Initialization {'substep' if is_substep else 'step'} {initialization_status['current_step_number']}/{initialization_status['total_steps']}: {step_name}")
>>>>>>> 6303383a
    if substep_details:
        logging.info(f"  Details: {substep_details}")

def format_item_log(item):
    if item['type'] == 'movie':
        return f"{item['title']} ({item['year']})"
    elif item['type'] == 'episode':
        return f"{item['title']} S{item['season_number']:02d}E{item['episode_number']:02d}"
    else:
        return item['title']

def reset_queued_item_status():
    update_initialization_step("Reset Items", "Identifying items in processing states", is_substep=True)
    logging.info("Resetting queued item status...")
    states_to_reset = ['Scraping', 'Adding', 'Checking', 'Sleeping']
    total_reset = 0
    
    for state in states_to_reset:
        items = get_all_media_items(state=state)
        if items:
            update_initialization_step("Reset Items", f"Processing {len(items)} items in {state} state", is_substep=True)
            for item in items:
                update_media_item_state(item['id'], 'Wanted')
                total_reset += 1
                logging.info(f"Reset item {format_item_log(item)} (ID: {item['id']}) from {state} to Wanted")
    
    update_initialization_step("Reset Items", f"Reset {total_reset} items to Wanted state", is_substep=True)

def plex_collection_update(skip_initial_plex_update):
    from run_program import get_and_add_all_collected_from_plex, get_and_add_recent_collected_from_plex
<<<<<<< HEAD
=======
    from database import get_all_media_items
>>>>>>> 6303383a

    update_initialization_step("Plex Update", "Starting Plex scan")
    logging.info("Updating Plex collection...")

    try:
        update_initialization_step("Plex Update", 
                                 "Performing quick scan" if skip_initial_plex_update else "Performing full library scan",
                                 is_substep=True)
        
        if skip_initial_plex_update:
            result = get_and_add_recent_collected_from_plex()
        else:
            result = get_and_add_all_collected_from_plex()
        
<<<<<<< HEAD
        # Check if we got any content from Plex, even if some items were skipped
=======
        # First check if we got any content from Plex
>>>>>>> 6303383a
        if result and isinstance(result, dict):
            movies = result.get('movies', [])
            episodes = result.get('episodes', [])
            if len(movies) > 0 or len(episodes) > 0:
                update_initialization_step("Plex Update", 
                                        f"Found {len(movies)} movies and {len(episodes)} episodes",
                                        is_substep=True)
<<<<<<< HEAD
                return True
            
        error_msg = "Plex scan returned no content - skipping collection update to prevent data loss"
        update_initialization_step("Plex Update", error_msg, error=error_msg, is_substep=True)
        logging.error(error_msg)
        return False
=======
                return True, True  # Plex responded and had content
            
        # If Plex returned no items, check if we have any existing collected items
        existing_collected = get_all_media_items(state='Collected')
        if existing_collected:
            msg = "Plex scan returned no new content but found existing collected items - skipping content sources to prevent data loss"
            update_initialization_step("Plex Update", msg, error=msg, is_substep=True)
            logging.warning(msg)
            return True, False  # Plex responded but had no content, have existing items
            
        msg = "Plex scan returned no content and no existing collected items found - will proceed with content sources - this appears to be a new library"
        update_initialization_step("Plex Update", msg, is_substep=True)
        logging.info(msg)
        return True, True  # Plex responded but had no content, no existing items
>>>>>>> 6303383a
        
    except Exception as e:
        error_msg = f"Error during Plex collection update: {str(e)}"
        update_initialization_step("Plex Update", error_msg, error=error_msg, is_substep=True)
        logging.error(error_msg)
        logging.error("Skipping collection update to prevent data loss")
<<<<<<< HEAD
        return False
=======
        return False, False  # Plex error occurred
>>>>>>> 6303383a

def get_all_wanted_from_enabled_sources():
    from routes.debug_routes import get_and_add_wanted_content

    content_sources = get_all_settings().get('Content Sources', {})
    enabled_sources = [source_id for source_id, data in content_sources.items() 
                      if data.get('enabled', False)]
    
    update_initialization_step("Content Sources", 
                             f"Found {len(enabled_sources)} enabled sources",
                             is_substep=True)
    
    for source_id in enabled_sources:
        update_initialization_step("Content Sources", 
                                 f"Retrieving wanted content from {source_id}",
                                 is_substep=True)
        get_and_add_wanted_content(source_id)

    update_initialization_step("Content Sources", 
                             f"Processed {len(enabled_sources)} sources",
                             is_substep=True)

def initialize(skip_initial_plex_update=False):
    """Initialize the application state."""
    # Reset initialization status
    initialization_status['current_step'] = ''
    initialization_status['current_step_number'] = 0
    initialization_status['progress_value'] = 0
    initialization_status['substep_details'] = ''
    initialization_status['error_details'] = None
    initialization_status['is_substep'] = False
    initialization_status['phase_start_time'] = 0
    initialization_status['current_phase'] = None

    # Start initialization
    update_initialization_step('Starting initialization')
<<<<<<< HEAD
    
    # Reset Items Phase (5 seconds)
    start_phase('reset', 'Reset Items', 'Starting item reset')
    reset_queued_item_status()
    complete_phase('reset')
    
    # Plex Update Phase (2 minutes)
    start_phase('plex', 'Plex Update', 'Starting Plex scan')
    plex_result = plex_collection_update(skip_initial_plex_update)
    complete_phase('plex')
    
    # Content Sources Phase (2 minutes)
    if plex_result:
        start_phase('sources', 'Content Sources', 'Processing content sources')
        get_all_wanted_from_enabled_sources()
        complete_phase('sources')
=======
    
    # Reset Items Phase (5 seconds)
    start_phase('reset', 'Reset Items', 'Starting item reset')
    reset_queued_item_status()
    complete_phase('reset')
       
    if get_setting('File Management ', 'file_collection_management') == 'Plex':
        # Plex Update Phase (2 minutes)
        start_phase('plex', 'Plex Update', 'Starting Plex scan')
        plex_success, should_process_sources = plex_collection_update(skip_initial_plex_update)
        complete_phase('plex')
    
        # Content Sources Phase (2 minutes)
        if plex_success and should_process_sources:
            start_phase('sources', 'Content Sources', 'Processing content sources')
            get_all_wanted_from_enabled_sources()
            complete_phase('sources')

    else:
        # Content Sources Phase (2 minutes)
        start_phase('sources', 'Content Sources', 'Processing content sources')
        get_all_wanted_from_enabled_sources()
        complete_phase('sources')
        plex_success = True
>>>>>>> 6303383a
    
    # Release Dates Phase (30 seconds)
    start_phase('release', 'Release Dates', 'Updating metadata for all items')
    refresh_release_dates()
    complete_phase('release')
    
    # Complete
<<<<<<< HEAD
    final_status = "completed successfully" if plex_result else "completed with Plex update issues"
    update_initialization_step("Complete", final_status)
    
    return plex_result
=======
    final_status = "completed successfully" if plex_success else "completed with Plex update issues"
    update_initialization_step("Complete", final_status)
    
    return plex_success
>>>>>>> 6303383a
<|MERGE_RESOLUTION|>--- conflicted
+++ resolved
@@ -2,11 +2,7 @@
 import time
 from metadata.metadata import refresh_release_dates
 from database import update_media_item_state, get_all_media_items
-<<<<<<< HEAD
-from settings import get_all_settings
-=======
 from settings import get_all_settings, get_setting
->>>>>>> 6303383a
 
 # Progress ranges for each phase
 PROGRESS_RANGES = {
@@ -86,11 +82,7 @@
     if not is_substep:
         initialization_status['current_step_number'] += 1
     
-<<<<<<< HEAD
-    logging.info(f"Initialization {'substep' if is_substep else 'step'} {initialization_status['current_step_number']}/{initialization_status['total_steps']}: {step_name}")
-=======
     #logging.info(f"Initialization {'substep' if is_substep else 'step'} {initialization_status['current_step_number']}/{initialization_status['total_steps']}: {step_name}")
->>>>>>> 6303383a
     if substep_details:
         logging.info(f"  Details: {substep_details}")
 
@@ -121,10 +113,7 @@
 
 def plex_collection_update(skip_initial_plex_update):
     from run_program import get_and_add_all_collected_from_plex, get_and_add_recent_collected_from_plex
-<<<<<<< HEAD
-=======
     from database import get_all_media_items
->>>>>>> 6303383a
 
     update_initialization_step("Plex Update", "Starting Plex scan")
     logging.info("Updating Plex collection...")
@@ -139,11 +128,7 @@
         else:
             result = get_and_add_all_collected_from_plex()
         
-<<<<<<< HEAD
-        # Check if we got any content from Plex, even if some items were skipped
-=======
         # First check if we got any content from Plex
->>>>>>> 6303383a
         if result and isinstance(result, dict):
             movies = result.get('movies', [])
             episodes = result.get('episodes', [])
@@ -151,14 +136,6 @@
                 update_initialization_step("Plex Update", 
                                         f"Found {len(movies)} movies and {len(episodes)} episodes",
                                         is_substep=True)
-<<<<<<< HEAD
-                return True
-            
-        error_msg = "Plex scan returned no content - skipping collection update to prevent data loss"
-        update_initialization_step("Plex Update", error_msg, error=error_msg, is_substep=True)
-        logging.error(error_msg)
-        return False
-=======
                 return True, True  # Plex responded and had content
             
         # If Plex returned no items, check if we have any existing collected items
@@ -173,18 +150,13 @@
         update_initialization_step("Plex Update", msg, is_substep=True)
         logging.info(msg)
         return True, True  # Plex responded but had no content, no existing items
->>>>>>> 6303383a
         
     except Exception as e:
         error_msg = f"Error during Plex collection update: {str(e)}"
         update_initialization_step("Plex Update", error_msg, error=error_msg, is_substep=True)
         logging.error(error_msg)
         logging.error("Skipping collection update to prevent data loss")
-<<<<<<< HEAD
-        return False
-=======
         return False, False  # Plex error occurred
->>>>>>> 6303383a
 
 def get_all_wanted_from_enabled_sources():
     from routes.debug_routes import get_and_add_wanted_content
@@ -221,24 +193,6 @@
 
     # Start initialization
     update_initialization_step('Starting initialization')
-<<<<<<< HEAD
-    
-    # Reset Items Phase (5 seconds)
-    start_phase('reset', 'Reset Items', 'Starting item reset')
-    reset_queued_item_status()
-    complete_phase('reset')
-    
-    # Plex Update Phase (2 minutes)
-    start_phase('plex', 'Plex Update', 'Starting Plex scan')
-    plex_result = plex_collection_update(skip_initial_plex_update)
-    complete_phase('plex')
-    
-    # Content Sources Phase (2 minutes)
-    if plex_result:
-        start_phase('sources', 'Content Sources', 'Processing content sources')
-        get_all_wanted_from_enabled_sources()
-        complete_phase('sources')
-=======
     
     # Reset Items Phase (5 seconds)
     start_phase('reset', 'Reset Items', 'Starting item reset')
@@ -263,7 +217,6 @@
         get_all_wanted_from_enabled_sources()
         complete_phase('sources')
         plex_success = True
->>>>>>> 6303383a
     
     # Release Dates Phase (30 seconds)
     start_phase('release', 'Release Dates', 'Updating metadata for all items')
@@ -271,14 +224,7 @@
     complete_phase('release')
     
     # Complete
-<<<<<<< HEAD
-    final_status = "completed successfully" if plex_result else "completed with Plex update issues"
-    update_initialization_step("Complete", final_status)
-    
-    return plex_result
-=======
     final_status = "completed successfully" if plex_success else "completed with Plex update issues"
     update_initialization_step("Complete", final_status)
     
-    return plex_success
->>>>>>> 6303383a
+    return plex_success