--- conflicted
+++ resolved
@@ -6,13 +6,8 @@
 from settings import get_setting, get_all_settings
 from content_checkers.overseerr import get_wanted_from_overseerr 
 from content_checkers.collected import get_wanted_from_collected
-<<<<<<< HEAD
-from content_checkers.plex_watchlist import get_wanted_from_plex_watchlist
-from content_checkers.trakt import get_wanted_from_trakt_lists, get_wanted_from_trakt_watchlist
-=======
 from content_checkers.plex_watchlist import get_wanted_from_plex_watchlist, get_wanted_from_other_plex_watchlist
 from content_checkers.trakt import get_wanted_from_trakt_lists, get_wanted_from_trakt_watchlist, get_wanted_from_trakt_collection
->>>>>>> fad53721
 from metadata.metadata import process_metadata, refresh_release_dates, get_runtime, get_episode_airtime
 from content_checkers.mdb_list import get_wanted_from_mdblists
 from database import add_collected_items, add_wanted_items
@@ -31,10 +26,7 @@
 from content_checkers.trakt import check_trakt_early_releases
 from debrid.base import TooManyDownloadsError, RateLimitError
 import tempfile
-<<<<<<< HEAD
-=======
 from api_tracker import api  # Add this import for the api module
->>>>>>> fad53721
 
 queue_logger = logging.getLogger('queue_logger')
 program_runner = None
@@ -54,13 +46,10 @@
         self._initialized = True
         self.running = False
         self.initializing = False
-<<<<<<< HEAD
-=======
         self.currently_running_tasks = set()  # Track which tasks are currently running
         self.pause_reason = None  # Track why the queue is paused
         self.connectivity_failure_time = None  # Track when connectivity failed
         self.connectivity_retry_count = 0  # Track number of retries
->>>>>>> fad53721
         
         from queue_manager import QueueManager
         
@@ -97,20 +86,13 @@
             'task_purge_not_wanted_magnets_file': 604800,
             'task_generate_airtime_report': 3600,
             'task_check_service_connectivity': 60,
-<<<<<<< HEAD
-            'task_send_notifications': 300,  # Run every 5 minutes (300 seconds)
-=======
             'task_send_notifications': 15,  # Run every 0.25 minutes (15 seconds)
->>>>>>> fad53721
             'task_sync_time': 3600,  # Run every hour
             'task_check_trakt_early_releases': 3600,  # Run every hour
             'task_reconcile_queues': 300,  # Run every 5 minutes
             'task_heartbeat': 120,  # Run every 2 minutes
-<<<<<<< HEAD
-=======
             'task_local_library_scan': 900,  # Run every 5 minutes
             'task_refresh_download_stats': 300,  # Run every 5 minutes
->>>>>>> fad53721
         }
         self.start_time = time.time()
         self.last_run_times = {task: self.start_time for task in self.task_intervals}
@@ -132,18 +114,11 @@
             'task_sync_time',
             'task_check_trakt_early_releases',
             'task_reconcile_queues',
-<<<<<<< HEAD
-            'task_heartbeat'
-        }
-
-        if not get_setting('Debug', 'symlink_collected_files'):
-=======
             'task_heartbeat',
             'task_refresh_download_stats'  # Add the new task
         }
 
         if get_setting('File Management', 'file_collection_management') == 'Plex':
->>>>>>> fad53721
             self.enabled_tasks.add('task_plex_full_scan')
         else:
             self.enabled_tasks.add('task_local_library_scan')
@@ -171,17 +146,11 @@
                 'Overseerr': 900,
                 'MDBList': 900,
                 'Collected': 86400,
-<<<<<<< HEAD
-                'Trakt Watchlist': 900,
-                'Trakt Lists': 900,
-                'Plex Watchlist': 900
-=======
                 'Trakt Watchlist': 30,
                 'Trakt Lists': 900,
                 'Trakt Collection': 900,
                 'My Plex Watchlist': 30,
                 'Other Plex Watchlist': 900
->>>>>>> fad53721
             }
             
             for source, data in self.content_sources.items():
@@ -197,12 +166,8 @@
                 # Use custom check period if present, otherwise use default
                 custom_interval = custom_check_periods.get(source)
                 if custom_interval is not None:
-<<<<<<< HEAD
-                    data['interval'] = int(custom_interval) * 60  # Convert minutes to seconds
-=======
                     # Convert minutes to seconds, handling decimals
                     data['interval'] = int(float(custom_interval) * 60)  # First multiply by 60, then convert to int
->>>>>>> fad53721
                 else:
                     data['interval'] = int(data.get('interval', default_intervals.get(source_type, 3600)))
 
@@ -232,19 +197,6 @@
         should_run = time_since_last_run >= self.task_intervals[task_name]
         if should_run:
             self.last_run_times[task_name] = current_time
-<<<<<<< HEAD
-        return should_run
-
-    def task_check_service_connectivity(self):
-        logging.debug("Checking service connectivity")
-        from routes.program_operation_routes import check_service_connectivity
-        if check_service_connectivity():
-            logging.debug("Service connectivity check passed")
-        else:
-            logging.error("Service connectivity check failed")
-            self.handle_connectivity_failure()
-
-=======
             self.currently_running_tasks.add(task_name)  # Mark task as running
         return should_run
 
@@ -257,34 +209,11 @@
             logging.error("Service connectivity check failed")
             self.handle_connectivity_failure()
 
->>>>>>> fad53721
     def handle_connectivity_failure(self):
         from routes.program_operation_routes import stop_program, check_service_connectivity
         from extensions import app  # Import the Flask app
 
         logging.warning("Pausing program queue due to connectivity failure")
-<<<<<<< HEAD
-        self.pause_queue()
-
-        retry_count = 0
-        max_retries = 5  # 5 minutes (5 * 60 seconds)
-
-        while retry_count < max_retries:
-            time.sleep(60)  # Wait for 1 minute
-            retry_count += 1
-
-            if check_service_connectivity():
-                logging.info("Service connectivity restored")
-                self.resume_queue()
-                return
-
-            logging.warning(f"Service connectivity check failed. Retry {retry_count}/{max_retries}")
-
-        logging.error("Service connectivity not restored after 5 minutes. Stopping the program.")
-        with app.app_context():
-            stop_result = stop_program()
-            logging.info(f"Program stop result: {stop_result}")
-=======
         self.pause_reason = "Connectivity failure - waiting for services to be available"
         self.pause_queue()
         
@@ -329,7 +258,6 @@
                     logging.info(f"Program stop result: {stop_result}")
                 self.connectivity_failure_time = None
                 self.connectivity_retry_count = 0
->>>>>>> fad53721
 
     def pause_queue(self):
         from queue_manager import QueueManager
@@ -343,21 +271,15 @@
 
         QueueManager().resume_queue()
         self.queue_paused = False
-<<<<<<< HEAD
-=======
         self.pause_reason = None  # Clear pause reason on resume
->>>>>>> fad53721
         logging.info("Queue resumed")
 
     # Update this method to use the cached content sources
     def process_queues(self):
         try:
-<<<<<<< HEAD
-=======
             # Check connectivity status if we're in a failure state
             self.check_connectivity_status()
             
->>>>>>> fad53721
             # Remove excessive debug logging at start of cycle
             self.update_heartbeat()
             self.check_heartbeat()
@@ -390,11 +312,8 @@
                     except Exception as e:
                         logging.error(f"Error processing content source {source}: {str(e)}")
                         logging.error(traceback.format_exc())
-<<<<<<< HEAD
-=======
                     finally:
                         self.currently_running_tasks.discard(task_name)
->>>>>>> fad53721
             
             # Process other enabled tasks
             for task_name in self.enabled_tasks:
@@ -409,11 +328,8 @@
                         except Exception as e:
                             logging.error(f"Error running task {task_name}: {str(e)}")
                             logging.error(traceback.format_exc())
-<<<<<<< HEAD
-=======
                         finally:
                             self.currently_running_tasks.discard(task_name)
->>>>>>> fad53721
 
         except Exception as e:
             logging.error(f"Error in process_queues: {str(e)}")
@@ -422,7 +338,6 @@
     def safe_process_queue(self, queue_name: str):
         try:
             start_time = time.time()
-<<<<<<< HEAD
             
             if not hasattr(self, 'queue_manager') or not hasattr(self.queue_manager, 'queues'):
                 logging.error("Queue manager not properly initialized")
@@ -448,47 +363,13 @@
             
             try:
                 result = process_method()
-            #except TooManyDownloadsError:
-            #    logging.warning("Pausing queue due to too many active downloads on Debrid")
-            #    self.queue_manager.pause_queue()
-            #    return None
-=======
-            
-            if not hasattr(self, 'queue_manager') or not hasattr(self.queue_manager, 'queues'):
-                logging.error("Queue manager not properly initialized")
-                return None
-                
-            if queue_name not in self.queue_manager.queues:
-                logging.error(f"Queue '{queue_name}' not found in queue manager!")
-                return None
-            
-            # Convert queue name to method name, replacing spaces with underscores
-            method_name = f'process_{queue_name.lower().replace(" ", "_")}'
-            if not hasattr(self.queue_manager, method_name):
-                logging.error(f"Process method '{method_name}' not found in queue manager!")
-                return None
-                
-            process_method = getattr(self.queue_manager, method_name)
-            
-            queue_contents = self.queue_manager.queues[queue_name].get_contents()
-            
-            if self.queue_manager.is_paused():
-                logging.warning(f"Queue processing is paused. Skipping {queue_name} queue.")
-                return None
-            
-            try:
-                result = process_method()
->>>>>>> fad53721
             except RateLimitError:
                 logging.warning("Rate limit exceeded on Debrid API")
                 self.handle_rate_limit()
                 return None
-<<<<<<< HEAD
-=======
             finally:
                 # Always remove the task from currently_running_tasks
                 self.currently_running_tasks.discard(queue_name)
->>>>>>> fad53721
             
             queue_contents = self.queue_manager.queues[queue_name].get_contents()
             
@@ -500,12 +381,9 @@
             logging.error(f"Error processing {queue_name} queue: {str(e)}")
             logging.error(traceback.format_exc())
             return None
-<<<<<<< HEAD
-=======
         finally:
             # Double ensure task is removed from currently_running_tasks
             self.currently_running_tasks.discard(queue_name)
->>>>>>> fad53721
 
     def task_plex_full_scan(self):
         get_and_add_all_collected_from_plex()
@@ -526,27 +404,16 @@
                     mdblist_url = mdblist_url.strip()
                     wanted_content.extend(get_wanted_from_mdblists(mdblist_url, versions))
             elif source_type == 'Trakt Watchlist':
-<<<<<<< HEAD
-                wanted_content = get_wanted_from_trakt_watchlist()
-=======
                 try:
                     wanted_content = get_wanted_from_trakt_watchlist()
                 except (ValueError, api.exceptions.RequestException) as e:
                     logging.error(f"Failed to fetch Trakt watchlist: {str(e)}")
                     # Don't raise here - allow other content sources to be processed
                     return
->>>>>>> fad53721
             elif source_type == 'Trakt Lists':
                 trakt_lists = data.get('trakt_lists', '').split(',')
                 for trakt_list in trakt_lists:
                     trakt_list = trakt_list.strip()
-<<<<<<< HEAD
-                    wanted_content.extend(get_wanted_from_trakt_lists(trakt_list, versions))
-            elif source_type == 'Collected':
-                wanted_content = get_wanted_from_collected()
-            elif source_type == 'Plex Watchlist':
-                wanted_content = get_wanted_from_plex_watchlist(versions)
-=======
                     try:
                         wanted_content.extend(get_wanted_from_trakt_lists(trakt_list, versions))
                     except (ValueError, api.exceptions.RequestException) as e:
@@ -581,7 +448,6 @@
                         except Exception as e:
                             logging.error(f"Failed to fetch Other Plex watchlist for {watchlist['username']}: {str(e)}")
                             continue
->>>>>>> fad53721
             else:
                 logging.warning(f"Unknown source type: {source_type}")
                 return
@@ -597,38 +463,26 @@
                             processed_items = process_metadata(items)
                             if processed_items:
                                 all_items = processed_items.get('movies', []) + processed_items.get('episodes', [])
-<<<<<<< HEAD
-=======
                                 for item in all_items:
                                     item['content_source'] = source
->>>>>>> fad53721
                                 add_wanted_items(all_items, item_versions or versions)
                                 total_items += len(all_items)
                         except Exception as e:
                             logging.error(f"Error processing items from {source}: {str(e)}")
-<<<<<<< HEAD
-=======
                             logging.error(traceback.format_exc())
->>>>>>> fad53721
                 else:
                     # Handle single list of items
                     try:
                         processed_items = process_metadata(wanted_content)
                         if processed_items:
                             all_items = processed_items.get('movies', []) + processed_items.get('episodes', [])
-<<<<<<< HEAD
-=======
                             for item in all_items:
                                 item['content_source'] = source
->>>>>>> fad53721
                             add_wanted_items(all_items, versions)
                             total_items += len(all_items)
                     except Exception as e:
                         logging.error(f"Error processing items from {source}: {str(e)}")
-<<<<<<< HEAD
-=======
                         logging.error(traceback.format_exc())
->>>>>>> fad53721
                 
                 logging.info(f"Added {total_items} wanted items from {source}")
             else:
@@ -637,10 +491,7 @@
         except Exception as e:
             logging.error(f"Error processing content source {source}: {str(e)}")
             logging.error(traceback.format_exc())
-<<<<<<< HEAD
-=======
             # Don't re-raise - allow other content sources to continue processing
->>>>>>> fad53721
 
     def task_refresh_release_dates(self):
         refresh_release_dates()
@@ -792,14 +643,9 @@
                     notifications = pickle.load(f)
                 
                 if notifications:
-<<<<<<< HEAD
-                    # Fetch enabled notifications
-                    response = requests.get('http://localhost:5000/settings/notifications/enabled')
-=======
                     # Fetch enabled notifications using CLI_DEBRID_PORT
                     port = int(os.environ.get('CLI_DEBRID_PORT', 5000))
                     response = requests.get(f'http://localhost:{port}/settings/notifications/enabled')
->>>>>>> fad53721
                     if response.status_code == 200:
                         enabled_notifications = response.json().get('enabled_notifications', {})
                         
@@ -814,12 +660,8 @@
                     else:
                         logging.error(f"Failed to fetch enabled notifications: {response.text}")
                 else:
-<<<<<<< HEAD
-                    logging.debug("No notifications to send")
-=======
                     # logging.debug("No notifications to send")
                     pass
->>>>>>> fad53721
             except Exception as e:
                 logging.error(f"Error processing notifications: {str(e)}")
         else:
@@ -916,10 +758,7 @@
     def handle_rate_limit(self):
         """Handle rate limit by pausing the queue for 30 minutes"""
         logging.warning("Rate limit exceeded. Pausing queue for 30 minutes.")
-<<<<<<< HEAD
-=======
         self.pause_reason = "Rate limit exceeded - resuming in 30 minutes"
->>>>>>> fad53721
         self.pause_queue()
         
         # Schedule queue resume after 30 minutes
@@ -931,8 +770,6 @@
         
         logging.info("Rate limit pause period complete. Resuming queue.")
         self.resume_queue()
-<<<<<<< HEAD
-=======
 
     def task_local_library_scan(self):
         """Run local library scan for symlinked files."""
@@ -967,7 +804,6 @@
             logging.debug("Download stats cache refreshed")
         except Exception as e:
             logging.error(f"Error refreshing download stats cache: {str(e)}")
->>>>>>> fad53721
 
 def process_overseerr_webhook(data):
     notification_type = data.get('notification_type')
@@ -1009,15 +845,11 @@
         overseerr_settings = next((data for source, data in content_sources.items() if source.startswith('Overseerr')), {})
         versions = overseerr_settings.get('versions', {})
         
-<<<<<<< HEAD
-        all_items = wanted_content_processed.get('movies', []) + wanted_content_processed.get('episodes', []) + wanted_content_processed.get('anime', [])
-=======
         logging.info(f"Versions: {versions}")
 
         all_items = wanted_content_processed.get('movies', []) + wanted_content_processed.get('episodes', []) + wanted_content_processed.get('anime', [])
         for item in all_items:
             item['content_source'] = 'overseerr_webhook'
->>>>>>> fad53721
         add_wanted_items(all_items, versions)
         logging.info(f"Processed and added wanted item from webhook: {wanted_item}")
 
@@ -1150,13 +982,6 @@
 
 def run_local_library_scan():
     from utilities.local_library_scan import local_library_scan
-<<<<<<< HEAD
-    local_library_scan()
-
-def run_recent_local_library_scan():
-    from utilities.local_library_scan import recent_local_library_scan
-    recent_local_library_scan()
-=======
     logging.info("Full library scan disabled for now")
     #local_library_scan()
 
@@ -1164,7 +989,6 @@
     from utilities.local_library_scan import recent_local_library_scan
     logging.info("Recent library scan disabled for now")
     #recent_local_library_scan()
->>>>>>> fad53721
 
 def run_program():
     global program_runner
