<<<<<<< HEAD
// Declare settingsData globally
let settingsData = {};

// Function to load settings data
function loadSettingsData() {
    return fetch('/settings/api/program_settings')
        .then(response => response.json())
        .then(data => {
            settingsData = data;
            return data;
        })
        .catch(error => {
            console.error('Error loading settings:', error);
        });
}

function updateSettings() {
    const settingsData = {};
    const inputs = document.querySelectorAll('#settingsForm input, #settingsForm select, #settingsForm textarea');
    
    inputs.forEach(input => {
        const name = input.name;
        let value = input.value;
        
        if (input.type === 'checkbox') {
            value = input.checked;
        } else if (value.toLowerCase() === 'true') {
            value = true;
        } else if (value.toLowerCase() === 'false') {
            value = false;
        }

        const nameParts = name.split('.');
        let current = settingsData;
        
        for (let i = 0; i < nameParts.length - 1; i++) {
            if (!current[nameParts[i]]) {
                current[nameParts[i]] = {};
            }
            current = current[nameParts[i]];
        }
        
        current[nameParts[nameParts.length - 1]] = value;
    });

    // Ensure UI Settings section exists
    if (!settingsData['UI Settings']) {
        settingsData['UI Settings'] = {};
    }

    // Save user system enabled setting
    const userSystemEnabledCheckbox = document.querySelector('input[name="UI Settings.enable_user_system"]');
    if (userSystemEnabledCheckbox) {
        settingsData['UI Settings']['enable_user_system'] = userSystemEnabledCheckbox.checked;
    }

    // Process Notification settings
    const notificationsTab = document.getElementById('notifications');
    if (notificationsTab) {
        console.log("Processing Notifications tab");
        const notificationSections = notificationsTab.querySelectorAll('.settings-section');
        console.log(`Found ${notificationSections.length} notification sections`);

        if (!settingsData['Notifications']) {
            settingsData['Notifications'] = {};
        }

        notificationSections.forEach(section => {
            const notificationId = section.getAttribute('data-notification-id');
            if (!notificationId) {
                console.log("Skipping section: No notification ID found");
                return;
            }
            console.log(`Processing notification: ${notificationId}`);

            const notificationData = {};

            // Get the title from the header
            const headerElement = section.querySelector('.settings-section-header h4');
            if (headerElement) {
                notificationData.title = headerElement.textContent.split('_')[0].trim();
            }

            section.querySelectorAll('input, select').forEach(input => {
                const fieldName = input.name.split('.').pop();
                if (input.type === 'checkbox') {
                    notificationData[fieldName] = input.checked;
                } else {
                    notificationData[fieldName] = input.value;
                }
            });

            console.log(`Notification data for ${notificationId}:`, JSON.stringify(notificationData));
            settingsData['Notifications'][notificationId] = notificationData;
        });
    } else {
        console.log("Notifications tab not found");
    }

    // Ensure 'Content Sources' section exists
    if (!settingsData['Content Sources']) {
        settingsData['Content Sources'] = {};
    }

    // Process Content Sources
    const contentSourcesTab = document.getElementById('content-sources');
    if (contentSourcesTab) {
        console.log("Processing Content Sources tab");
        const contentSourceSections = contentSourcesTab.querySelectorAll('.settings-section');
        console.log(`Found ${contentSourceSections.length} content source sections`);
        
        contentSourceSections.forEach(section => {
            const sourceId = section.getAttribute('data-source-id');
            if (!sourceId) {
                console.log("Skipping section: No source ID found");
                return;
            }
            console.log(`Processing source: ${sourceId}`);

            const sourceData = {};
            sourceData.versions = [];

            section.querySelectorAll('input, select').forEach(input => {
                const nameParts = input.name.split('.');
                const fieldName = nameParts[nameParts.length - 1];
                console.log(`Processing field: ${fieldName}, Type: ${input.type}, Value: ${input.value}, Checked: ${input.checked}`);
                
                if (input.type === 'checkbox') {
                    if (fieldName === 'versions') {
                        if (input.checked) {
                            sourceData.versions.push(input.value);
                        }
                    } else {
                        sourceData[fieldName] = input.checked;
                    }
                } else if (input.type === 'select-multiple') {
                    sourceData[fieldName] = Array.from(input.selectedOptions).map(option => option.value);
                } else {
                    sourceData[fieldName] = input.value;
                }
            });

            console.log(`Source data before final processing:`, JSON.stringify(sourceData));

            // If no versions were checked, ensure versions is an empty array
            if (!sourceData.versions || sourceData.versions.length === 0) {
                sourceData.versions = [];
            }

            // Preserve the existing type if it's not in the form
            if (!sourceData.type) {
                const existingSource = window.contentSourceSettings[sourceId.split('_')[0]];
                if (existingSource && existingSource.type) {
                    sourceData.type = existingSource.type;
                    console.log(`Added type from existing settings: ${sourceData.type}`);
                }
            }

            console.log(`Final source data for ${sourceId}:`, JSON.stringify(sourceData));
            settingsData['Content Sources'][sourceId] = sourceData;
        });
    } else {
        console.log("Content Sources tab not found");
    }

    console.log("Final Content Sources data:", JSON.stringify(settingsData['Content Sources'], null, 2));

    // Remove any 'Unknown' content sources
    if (settingsData['Content Sources'] && typeof settingsData['Content Sources'] === 'object') {
        Object.keys(settingsData['Content Sources']).forEach(key => {
            if (key.startsWith('Unknown_')) {
                delete settingsData['Content Sources'][key];
            }
        });
    }

    // Debug: Log all tabs
    const allTabs = document.querySelectorAll('.tab-content > div');
    console.log(`Found ${allTabs.length} tabs:`);
    allTabs.forEach((tab, index) => {
        console.log(`Tab ${index + 1} id: ${tab.id}`);
    });

    // Process scraper sections
    const scrapersTab = document.getElementById('scrapers');
    console.log(`Scrapers tab found: ${scrapersTab !== null}`);

    if (scrapersTab) {
        const scraperSections = scrapersTab.querySelectorAll('.settings-section');
        console.log(`Found ${scraperSections.length} scraper sections`);

        if (!settingsData['Scrapers']) {
            settingsData['Scrapers'] = {};
        }

        scraperSections.forEach(section => {
            const header = section.querySelector('.settings-section-header h4');
            if (!header) {
                console.log('Skipping section: No header found');
                return;
            }

            const scraperId = header.textContent.trim();
            console.log(`Processing scraper: ${scraperId}`);
            
            const scraperData = {
                type: scraperId.split('_')[0] // Extract type from the scraper ID
            };

            // Collect all input fields for this scraper
            section.querySelectorAll('input, select, textarea').forEach(input => {
                const fieldName = input.name.split('.').pop();
                if (input.type === 'checkbox') {
                    scraperData[fieldName] = input.checked;
                } else {
                    scraperData[fieldName] = input.value;
                }
            });

            console.log(`Collected data for scraper ${scraperId}:`, scraperData);
            settingsData['Scrapers'][scraperId] = scraperData;
        });
    } else {
        console.error('Scrapers tab not found!');
    }

    // Remove any scrapers that are not actual scrapers
    const validScraperTypes = ['Zilean', 'Comet', 'Jackett', 'Torrentio', 'Nyaa'];
    if (settingsData['Scrapers'] && typeof settingsData['Scrapers'] === 'object') {
        Object.keys(settingsData['Scrapers']).forEach(key => {
            if (settingsData['Scrapers'][key] && !validScraperTypes.includes(settingsData['Scrapers'][key].type)) {
                delete settingsData['Scrapers'][key];
            }
        });
    }

    // Update the list of top-level fields to include UI Settings
    const topLevelFields = ['Plex', 'Overseerr', 'RealDebrid', 'Torbox', 'Debrid Provider','Torrentio', 'Scraping', 'Queue', 'Trakt', 'Debug', 'Content Sources', 'Scrapers', 'Notifications', 'TMDB', 'UI Settings', 'Sync Deletions', 'File Management'];
    Object.keys(settingsData).forEach(key => {
        if (!topLevelFields.includes(key)) {
            delete settingsData[key];
        }
    });

    const versions = {};
    document.querySelectorAll('.settings-section[data-version-id]').forEach(section => {
        const versionId = section.getAttribute('data-version-id');
        const versionData = {};

        section.querySelectorAll('input, select').forEach(input => {
            if (input.name && input.name.split('.').pop() !== 'display_name') {
                const key = input.name.split('.').pop();
                if (input.type === 'checkbox') {
                    versionData[key] = input.checked;
                } else if (input.type === 'number') {
                    if (key === 'max_size_gb') {
                        versionData[key] = input.value === '' ? Infinity : parseFloat(input.value) || 0;
                    } else {
                        versionData[key] = parseFloat(input.value) || 0;
                    }
                } else {
                    versionData[key] = input.value;
                }
            }
        });

        // Add max_size_gb with default Infinity if it doesn't exist
        if (!('max_size_gb' in versionData)) {
            versionData['max_size_gb'] = Infinity;
        }

        // Handle filter lists
        ['filter_in', 'filter_out', 'preferred_filter_in', 'preferred_filter_out'].forEach(filterType => {
            const filterList = section.querySelector(`.filter-list[data-version="${versionId}"][data-filter-type="${filterType}"]`);
            versionData[filterType] = [];
            filterList.querySelectorAll('.filter-item').forEach(item => {
                const term = item.querySelector('.filter-term').value.trim();
                if (term) {  // Only add non-empty terms
                    if (filterType.startsWith('preferred_')) {
                        const weight = parseInt(item.querySelector('.filter-weight').value) || 1;
                        versionData[filterType].push([term, weight]);
                    } else {
                        versionData[filterType].push(term);
                    }
                }
            });
        });

        // Add display_name separately to ensure it's always included
        const displayNameInput = section.querySelector('input[name$=".display_name"]');
        if (displayNameInput) {
            versionData['display_name'] = displayNameInput.value;
        }

        versions[versionId] = versionData;
    });

    settingsData['Scraping'] = { versions: versions };
    
    // Ensure TMDB section exists
    if (!settingsData['TMDB']) {
        settingsData['TMDB'] = {};
    }
    
    // Add TMDB API key
    const tmdbApiKeyInput = document.getElementById('tmdb-api-key');
    if (tmdbApiKeyInput) {
        settingsData['TMDB']['api_key'] = tmdbApiKeyInput.value;
    }

    // Add this block to handle the Uncached Handling Method
    const uncachedHandlingSelect = document.getElementById('scraping-uncached_content_handling');
    console.log("Uncached Handling Select element:", uncachedHandlingSelect);
    
    if (uncachedHandlingSelect) {
        console.log("Uncached Handling Method found. Value:", uncachedHandlingSelect.value);
        console.log("Current settingsData:", JSON.stringify(settingsData, null, 2));
        
        if (!settingsData['Scraping']) {
            console.log("Initializing Scraping section in settingsData");
            settingsData['Scraping'] = {};
        }
        
        console.log("Setting uncached_content_handling value");
        settingsData['Scraping']['uncached_content_handling'] = uncachedHandlingSelect.value;
        
        console.log("Updated settingsData:", JSON.stringify(settingsData, null, 2));
    } else {
        console.warn("Uncached Handling Method select element not found!");
    }

    // Handle the Jackett Seeders Only checkbox
    const jackettSeedersOnly = document.getElementById('scraping-jackett_seeders_only');
    console.log("Jackett Seeders Only element:", jackettSeedersOnly);

    const softMaxSize = document.getElementById('scraping-soft_max_size_gb');
    console.log("Soft Max Size element:", softMaxSize);
    
    if (jackettSeedersOnly) {
        console.log("Jackett Seeders Only found. Checked:", jackettSeedersOnly.checked);
        
        if (!settingsData['Scraping']) {
            console.log("Initializing Scraping section in settingsData");
            settingsData['Scraping'] = {};
        }
        
        console.log("Setting jackett_seeders_only value");
        settingsData['Scraping']['jackett_seeders_only'] = jackettSeedersOnly.checked;
        
        console.log("Updated settingsData:", JSON.stringify(settingsData, null, 2));
    } else {
        console.warn("Jackett Seeders Only checkbox element not found!");
    }

    if (softMaxSize) {
        console.log("Soft Max Size found. Checked:", softMaxSize.checked);

        settingsData['Scraping']['soft_max_size_gb'] = softMaxSize.checked;

        console.log("Updated settingsData:", JSON.stringify(settingsData, null, 2));
    } else {
        console.warn("Soft Max Size checkbox element not found!");
    }

    const ultimateSortOrder = document.getElementById('scraping-ultimate_sort_order');
    console.log("Ultimate Sort Order element:", ultimateSortOrder);
    
    if (ultimateSortOrder) {
        settingsData['Scraping']['ultimate_sort_order'] = ultimateSortOrder.value;

        console.log("Updated settingsData:", JSON.stringify(settingsData, null, 2));
    } else {
        console.warn("Ultimate Sort Order select element not found!");
    }

    const metadataBatteryUrl = document.getElementById('metadata battery-url');
    console.log("Metadata Battery URL element:", metadataBatteryUrl);
    
    if (metadataBatteryUrl) {
        // Ensure 'Metadata Battery' object exists in settingsData
        if (!settingsData['Metadata Battery']) {
            settingsData['Metadata Battery'] = {};
        }
        settingsData['Metadata Battery']['url'] = metadataBatteryUrl.value;
    
        console.log("Updated settingsData:", JSON.stringify(settingsData, null, 2));
    } else {
        console.warn("Metadata Battery URL input element not found!");
    }

    const sortByUncachedStatus = document.getElementById('debug-sort_by_uncached_status');
    console.log("Sort By Uncached Status element:", sortByUncachedStatus);
    
    if (sortByUncachedStatus) {
        settingsData['Debug']['sort_by_uncached_status'] = sortByUncachedStatus.checked;

        console.log("Updated settingsData:", JSON.stringify(settingsData, null, 2));
    } else {
        console.warn("Sort By Uncached Status checkbox element not found!");
    }

    const checkingQueuePeriod = document.getElementById('debug-checking_queue_period');
    console.log("Checking Queue Period element:", checkingQueuePeriod);
    
    if (checkingQueuePeriod) {
        settingsData['Debug']['checking_queue_period'] = parseInt(checkingQueuePeriod.value) || 3600;

        console.log("Updated settingsData:", JSON.stringify(settingsData, null, 2));
    } else {
        console.warn("Checking Queue Period input element not found!");
    }

    // Handle Content Source check periods
    const contentSourceCheckPeriods = {};
    document.querySelectorAll('#content-source-check-periods input').forEach(input => {
        const sourceName = input.id.replace('debug-content-source-', '');
        const value = input.value.trim();
        if (value !== '') {
            contentSourceCheckPeriods[sourceName] = parseInt(value) || 1;
        }
    });
    settingsData['Debug'] = settingsData['Debug'] || {};
    settingsData['Debug']['content_source_check_period'] = contentSourceCheckPeriods;

    // Handle Reverse Parser settings
    const reverseParserSettings = {
        version_terms: {},
        default_version: document.getElementById('default-version').value,
        version_order: [] // New array to store the order
    };

    // Get the container of all version inputs
    const versionContainer = document.querySelector('#version-terms-container');
    
    // Get all version inputs in their current order
    const versionInputs = Array.from(versionContainer.children);
    
    versionInputs.forEach((input, index) => {
        const version = input.getAttribute('data-version');
        const terms = input.querySelector('.version-terms').value.split(',').map(term => term.trim()).filter(term => term);
        reverseParserSettings.version_terms[version] = terms;
        reverseParserSettings.version_order.push(version); // Add version to order array
    });

    settingsData['Reverse Parser'] = reverseParserSettings;


    const rescrapeMissingFiles = document.getElementById('debug-rescrape_missing_files');
    console.log("Rescrape Missing Files element:", rescrapeMissingFiles);
    
    if (rescrapeMissingFiles) {
        settingsData['Debug']['rescrape_missing_files'] = rescrapeMissingFiles.checked;

        console.log("Updated settingsData:", JSON.stringify(settingsData, null, 2));
    } else {
        console.warn("Rescrape Missing Files checkbox element not found!");
    }

    const enableUpgrading = document.getElementById('scraping-enable_upgrading'); 
    console.log("Enable Upgrading element:", enableUpgrading);
    
    if (enableUpgrading) {
        settingsData['Scraping']['enable_upgrading'] = enableUpgrading.checked;

        console.log("Updated settingsData:", JSON.stringify(settingsData, null, 2));
    } else {
        console.warn("Enable Upgrading checkbox element not found!");
    }

    const enableUpgradingCleanup = document.getElementById('scraping-enable_upgrading_cleanup');
    console.log("Enable Upgrading Cleanup element:", enableUpgradingCleanup);
    
    if (enableUpgradingCleanup) {
        settingsData['Scraping']['enable_upgrading_cleanup'] = enableUpgradingCleanup.checked;

        console.log("Updated settingsData:", JSON.stringify(settingsData, null, 2));
    } else {
        console.warn("Enable Upgrading Cleanup checkbox element not found!");
    }


    const stalenessThreshold = document.getElementById('staleness threshold-staleness_threshold');
    console.log("Staleness Threshold element:", stalenessThreshold);
    
    if (stalenessThreshold) {
        // Ensure 'Staleness Threshold' object exists in settingsData
        if (!settingsData['Staleness Threshold']) {
            settingsData['Staleness Threshold'] = {};
        }
        settingsData['Staleness Threshold']['staleness_threshold'] = parseInt(stalenessThreshold.value) || 7;
    
        console.log("Updated settingsData:", JSON.stringify(settingsData, null, 2));
    } else {
        console.warn("Staleness Threshold input element not found!");
    }
    
    const enableReverseOrderScraping = document.getElementById('scraping-enable_reverse_order_scraping');
    console.log("Enable Reverse Order Scraping element:", enableReverseOrderScraping);
    
    if (enableReverseOrderScraping) {
        settingsData['Scraping']['enable_reverse_order_scraping'] = enableReverseOrderScraping.checked;

        console.log("Updated settingsData:", JSON.stringify(settingsData, null, 2));
    } else {
        console.warn("Enable Reverse Order Scraping checkbox element not found!");
    }
    
    const disableAdult = document.getElementById('scraping-disable_adult');
    console.log("Disable Adult Content element:", disableAdult);
    
    if (disableAdult) {
        settingsData['Scraping']['disable_adult'] = disableAdult.checked;

        console.log("Updated settingsData:", JSON.stringify(settingsData, null, 2));
    } else {
        console.warn("Disable Adult Content checkbox element not found!");
    }

    const syncDeletions = document.getElementById('sync deletions-sync_deletions');
    console.log("Sync Deletions element:", syncDeletions);
    
    if (syncDeletions) {
        settingsData['Sync Deletions']['sync_deletions'] = syncDeletions.checked;

        console.log("Updated settingsData:", JSON.stringify(settingsData, null, 2));
    } else {
        console.warn("Sync Deletions checkbox element not found!");
    }

    const hybridMode = document.getElementById('scraping-hybrid_mode');
    console.log("Hybrid Mode element:", hybridMode);
    
    if (hybridMode) {
        settingsData['Scraping']['hybrid_mode'] = hybridMode.checked;

        console.log("Updated settingsData:", JSON.stringify(settingsData, null, 2));
    } else {
        console.warn("Hybrid Mode checkbox element not found!");
    }

    const traktEarlyReleases = document.getElementById('scraping-trakt_early_releases');
    console.log("Trakt Early Releases element:", traktEarlyReleases);
    
    if (traktEarlyReleases) {
        settingsData['Scraping']['trakt_early_releases'] = traktEarlyReleases.checked;

        console.log("Updated settingsData:", JSON.stringify(settingsData, null, 2));
    } else {
        console.warn("Trakt Early Releases checkbox element not found!");
    }

    const fileCollectionManagement = document.getElementById('file management-file_collection_management');
    console.log("File Collection Management element:", fileCollectionManagement);
    
    if (fileCollectionManagement) {
        settingsData['File Management']['file_collection_management'] = fileCollectionManagement.value;

        console.log("Updated settingsData:", JSON.stringify(settingsData, null, 2));
    } else {
        console.warn("File Collection Management select element not found!");
    }

    const zurgAllFolder = document.getElementById('file management-zurg_all_folder');
    console.log("Zurg All Folder element:", zurgAllFolder);
    
    if (zurgAllFolder) {
        settingsData['File Management']['zurg_all_folder'] = zurgAllFolder.value;

        console.log("Updated settingsData:", JSON.stringify(settingsData, null, 2));
    } else {
        console.warn("Zurg All Folder input element not found!");
    }

    const zurgMoviesFolder = document.getElementById('file management-zurg_movies_folder');
    console.log("Zurg Movies Folder element:", zurgMoviesFolder);
    
    if (zurgMoviesFolder) {
        settingsData['File Management']['zurg_movies_folder'] = zurgMoviesFolder.value;

        console.log("Updated settingsData:", JSON.stringify(settingsData, null, 2));
    } else {
        console.warn("Zurg Movies Folder input element not found!");
    }

    const zurgShowsFolder = document.getElementById('file management-zurg_shows_folder');
    console.log("Zurg Shows Folder element:", zurgShowsFolder);
    
    if (zurgShowsFolder) {
        settingsData['File Management']['zurg_shows_folder'] = zurgShowsFolder.value;
    
        console.log("Updated settingsData:", JSON.stringify(settingsData, null, 2));
    } else {
        console.warn("Zurg Shows Folder input element not found!");
    }

    const disableNotWantedCheck = document.getElementById('debug-disable_not_wanted_check');
    console.log("Disable Not Wanted Check element:", disableNotWantedCheck);
    
    if (disableNotWantedCheck) {
        settingsData['Debug']['disable_not_wanted_check'] = disableNotWantedCheck.checked;

        console.log("Updated settingsData:", JSON.stringify(settingsData, null, 2));
    } else {
        console.warn("Disable Not Wanted Check checkbox element not found!");
    }

    const blacklistDuration = document.getElementById('queue-blacklist_duration');
    console.log("Blacklist Duration element:", blacklistDuration);
    
    if (blacklistDuration) {
        settingsData['Queue']['blacklist_duration'] = parseInt(blacklistDuration.value) || 30;

        console.log("Updated settingsData:", JSON.stringify(settingsData, null, 2));
    } else {
        console.warn("Blacklist Duration input element not found!");
    }

    const torboxAPIKey = document.getElementById('torbox-api_key');
    console.log("Torbox API Key element:", torboxAPIKey);
    
    if (torboxAPIKey) {
        settingsData['Torbox']['api_key'] = torboxAPIKey.value;
    
        console.log("Updated settingsData:", JSON.stringify(settingsData, null, 2));
    } else {
        console.warn("Torbox API Key input element not found!");
    }

    const plexWatchlistRemoval = document.getElementById('scraping-plex_watchlist_removal');
    console.log("Plex Watchlist Removal element:", plexWatchlistRemoval);
    
    if (plexWatchlistRemoval) {
        settingsData['Scraping']['plex_watchlist_removal'] = plexWatchlistRemoval.checked;

        console.log("Updated settingsData:", JSON.stringify(settingsData, null, 2));
    } else {
        console.warn("Plex Watchlist Removal checkbox element not found!");
    }

    const plexWatchlistKeepSeries = document.getElementById('scraping-plex_watchlist_keep_series');
    console.log("Plex Watchlist Keep Series element:", plexWatchlistKeepSeries);
    
    if (plexWatchlistKeepSeries) {
        settingsData['Scraping']['plex_watchlist_keep_series'] = plexWatchlistKeepSeries.checked;

        console.log("Updated settingsData:", JSON.stringify(settingsData, null, 2));
    } else {
        console.warn("Plex Watchlist Keep Series checkbox element not found!");
    }

    const debridProvider = document.getElementById('debrid provider-provider');
    console.log("Debrid Provider element:", debridProvider);
    
    if (debridProvider) {
        settingsData['Debrid Provider']['provider'] = debridProvider.value;
    
        console.log("Updated settingsData:", JSON.stringify(settingsData, null, 2));
    } else {
        console.warn("Debrid Provider select element not found!");
    }

    const symlinkCollectedFiles = document.getElementById('file management-symlink_collected_files');
    console.log("Symlink Collected Files element:", symlinkCollectedFiles);
    
    if (symlinkCollectedFiles) {
        settingsData['Debug']['symlink_collected_files'] = symlinkCollectedFiles.checked;

        console.log("Updated settingsData:", JSON.stringify(settingsData, null, 2));
    } else {
        console.warn("Symlink Collected Files checkbox element not found!");
    }

    const originalFilesPath = document.getElementById('file management-original_files_path');
    console.log("Original Files Path element:", originalFilesPath);
    
    if (originalFilesPath) {
        settingsData['Debug']['original_files_path'] = originalFilesPath.value;

        console.log("Updated settingsData:", JSON.stringify(settingsData, null, 2));
    } else {
        console.warn("Original Files Path input element not found!");
    }

    const symlinkedFilesPath = document.getElementById('file management-symlinked_files_path');
    console.log("Symlinked Files Path element:", symlinkedFilesPath);
    
    if (symlinkedFilesPath) {
        settingsData['Debug']['symlinked_files_path'] = symlinkedFilesPath.value;

        console.log("Updated settingsData:", JSON.stringify(settingsData, null, 2));
    } else {
        console.warn("Symlinked Files Path input element not found!");
    }

    console.log("Final settings data to be sent:", JSON.stringify(settingsData, null, 2));

    return fetch('/settings/api/settings', {
        method: 'POST',
        headers: {
            'Content-Type': 'application/json',
        },
        body: JSON.stringify(settingsData)
    })
    .then(response => response.json())
    .then(data => {
        console.log("Server response:", data);
        if (data.status === 'success') {
            showPopup({ type: POPUP_TYPES.SUCCESS, title: 'Success', message: 'Settings saved successfully' });
        } else {
            showPopup({ type: POPUP_TYPES.ERROR, title: 'Error', message: 'Error saving settings: ' + data.message });
        }
    })
    .catch(error => {
        console.error('Error:', error);
        showPopup({type: POPUP_TYPES.ERROR, title: 'Error', message: 'Error saving settings:' + data.message });
        throw error;
    });
}

function updateContentSourceCheckPeriods() {
    const contentSourcesDiv = document.getElementById('content-source-check-periods');
    if (!contentSourcesDiv) {
        console.warn("Element with id 'content-source-check-periods' not found. Skipping update.");
        return;
    }

    const enabledContentSources = Object.keys(settingsData['Content Sources'] || {}).filter(source => settingsData['Content Sources'][source].enabled);
    
    contentSourcesDiv.innerHTML = '';
    enabledContentSources.forEach(source => {
        const div = document.createElement('div');
        div.className = 'content-source-check-period';
        div.innerHTML = `
            <label for="debug-content-source-${source}">${source}:</label>
            <input type="number" id="debug-content-source-${source}" name="Debug.content_source_check_period.${source}" value="${(settingsData['Debug'] && settingsData['Debug']['content_source_check_period'] && settingsData['Debug']['content_source_check_period'][source]) || ''}" min="1" class="settings-input" placeholder="Default">
        `;
        contentSourcesDiv.appendChild(div);
    });
}

// Update the DOMContentLoaded event listener
document.addEventListener('DOMContentLoaded', () => {
    loadSettingsData().then(() => {
        // Ensure the content-source-check-periods element exists before calling the function
        if (document.getElementById('content-source-check-periods')) {
            updateContentSourceCheckPeriods();
        } else {
            console.warn("Element with id 'content-source-check-periods' not found. Make sure it exists in your HTML.");
        }
        // Add any other initialization functions here
    });
=======
import { showPopup, POPUP_TYPES } from './notifications.js';

// Declare settingsData globally
let settingsData = {};

// Function to load settings data
function loadSettingsData() {
    return fetch('/settings/api/program_settings')
        .then(response => response.json())
        .then(data => {
            settingsData = data;
            // After loading settings data, handle descriptions
            handleDescriptions();
            return data;
        })
        .catch(error => {
            console.error('Error loading settings:', error);
        });
}

// Function to handle descriptions
function handleDescriptions() {
    document.querySelectorAll('.settings-description').forEach(descElement => {
        const description = descElement.textContent;
        if (Array.isArray(description)) {
            // If description is an array, create multiple paragraphs
            const descriptionHtml = description.map(line => 
                `<p class="settings-description">${line}</p>`
            ).join('');
            descElement.outerHTML = descriptionHtml;
        }
    });
}

// Function to toggle Plex section visibility
function togglePlexSection() {
    console.log('togglePlexSection called');
    
    const fileManagementSelect = document.getElementById('file management-file_collection_management');
    const plexSection = document.getElementById('plex-settings-section');
    
    console.log('File Management Select element:', fileManagementSelect);
    console.log('Plex Section element:', plexSection);
    
    if (fileManagementSelect && plexSection) {
        const shouldDisplay = fileManagementSelect.value === 'Plex';
        console.log('Should display Plex section:', shouldDisplay);
        plexSection.style.display = shouldDisplay ? 'block' : 'none';
        console.log('Set display style to:', plexSection.style.display);
    } else {
        console.warn('Missing required elements - fileManagementSelect or plexSection not found');
    }

    // Toggle path input fields and Plex symlink settings
    const originalFilesPath = document.getElementById('file management-original_files_path');
    const symlinkedFilesPath = document.getElementById('file management-symlinked_files_path');
    const plexSymlinkSettings = document.querySelectorAll('.symlink-plex-setting');

    if (fileManagementSelect) {
        const isSymlinked = fileManagementSelect.value === 'Symlinked/Local';
        
        // Handle path fields
        const pathElements = [
            originalFilesPath?.closest('.settings-form-group'),
            symlinkedFilesPath?.closest('.settings-form-group')
        ].filter(Boolean);

        pathElements.forEach(element => {
            element.style.display = isSymlinked ? 'block' : 'none';
        });

        // Handle Plex symlink settings
        plexSymlinkSettings.forEach(element => {
            element.style.display = isSymlinked ? 'block' : 'none';
        });
    }
}

// Export the updateSettings function
export function updateSettings() {
    const settingsData = {};
    const inputs = document.querySelectorAll('#settingsForm input, #settingsForm select, #settingsForm textarea');
    
    inputs.forEach(input => {
        const name = input.name;
        let value = input.value;
        
        if (input.type === 'checkbox') {
            value = input.checked;
        } else if (value.toLowerCase() === 'true') {
            value = true;
        } else if (value.toLowerCase() === 'false') {
            value = false;
        }

        const nameParts = name.split('.');
        // Special handling for content source check period
        if (nameParts.length >= 3 && nameParts[0] === 'Debug' && nameParts[1] === 'content_source_check_period') {
            console.log(`Content source check period - Before conversion: name=${name}, value=${value}, type=${typeof value}`);
            value = parseFloat(value) || 0;
            console.log(`Content source check period - After conversion: value=${value}, type=${typeof value}`);
        }

        let current = settingsData;
        
        for (let i = 0; i < nameParts.length - 1; i++) {
            if (!current[nameParts[i]]) {
                current[nameParts[i]] = {};
            }
            current = current[nameParts[i]];
        }
        
        current[nameParts[nameParts.length - 1]] = value;
    });

    // Ensure UI Settings section exists
    if (!settingsData['UI Settings']) {
        settingsData['UI Settings'] = {};
    }

    // Save user system enabled setting
    const userSystemEnabledCheckbox = document.querySelector('input[name="UI Settings.enable_user_system"]');
    if (userSystemEnabledCheckbox) {
        settingsData['UI Settings']['enable_user_system'] = userSystemEnabledCheckbox.checked;
    }

    // Process Notification settings
    const notificationsTab = document.getElementById('notifications');
    if (notificationsTab) {
        console.log("Processing Notifications tab");
        const notificationSections = notificationsTab.querySelectorAll('.settings-section');
        console.log(`Found ${notificationSections.length} notification sections`);

        if (!settingsData['Notifications']) {
            settingsData['Notifications'] = {};
        }

        notificationSections.forEach(section => {
            const notificationId = section.getAttribute('data-notification-id');
            if (!notificationId) {
                console.log("Skipping section: No notification ID found");
                return;
            }
            console.log(`Processing notification: ${notificationId}`);

            const notificationData = {};

            // Get the title from the header
            const headerElement = section.querySelector('.settings-section-header h4');
            if (headerElement) {
                notificationData.title = headerElement.textContent.split('_')[0].trim();
            }

            // Initialize notify_on object
            notificationData.notify_on = {};

            // Process all inputs including checkboxes for notification categories
            section.querySelectorAll('input, select').forEach(input => {
                const nameParts = input.name.split('.');
                if (nameParts.length === 4 && nameParts[2] === 'notify_on') {
                    // This is a notification category checkbox
                    const category = nameParts[3];
                    notificationData.notify_on[category] = input.checked;
                } else {
                    // This is a regular field
                    const fieldName = nameParts[nameParts.length - 1];
                    if (input.type === 'checkbox') {
                        notificationData[fieldName] = input.checked;
                    } else {
                        notificationData[fieldName] = input.value;
                    }
                }
            });

            console.log(`Notification data for ${notificationId}:`, JSON.stringify(notificationData));
            settingsData['Notifications'][notificationId] = notificationData;
        });
    } else {
        console.log("Notifications tab not found");
    }

    // Ensure 'Content Sources' section exists
    if (!settingsData['Content Sources']) {
        settingsData['Content Sources'] = {};
    }

    // Process Content Sources
    const contentSourcesTab = document.getElementById('content-sources');
    if (contentSourcesTab) {
        console.log("Processing Content Sources tab");
        const contentSourceSections = contentSourcesTab.querySelectorAll('.settings-section');
        console.log(`Found ${contentSourceSections.length} content source sections`);
        
        contentSourceSections.forEach(section => {
            const sourceId = section.getAttribute('data-source-id');
            if (!sourceId) {
                console.log("Skipping section: No source ID found");
                return;
            }
            console.log(`Processing source: ${sourceId}`);

            const sourceData = {};
            sourceData.versions = [];

            section.querySelectorAll('input, select').forEach(input => {
                const nameParts = input.name.split('.');
                const fieldName = nameParts[nameParts.length - 1];
                console.log(`Processing field: ${fieldName}, Type: ${input.type}, Value: ${input.value}, Checked: ${input.checked}`);
                
                if (input.type === 'checkbox') {
                    if (fieldName === 'versions') {
                        if (input.checked) {
                            sourceData.versions.push(input.value);
                        }
                    } else {
                        sourceData[fieldName] = input.checked;
                    }
                } else if (input.type === 'select-multiple') {
                    sourceData[fieldName] = Array.from(input.selectedOptions).map(option => option.value);
                } else {
                    sourceData[fieldName] = input.value;
                }
            });

            console.log(`Source data before final processing:`, JSON.stringify(sourceData));

            // If no versions were checked, ensure versions is an empty array
            if (!sourceData.versions || sourceData.versions.length === 0) {
                sourceData.versions = [];
            }

            // Preserve the existing type if it's not in the form
            if (!sourceData.type) {
                const existingSource = window.contentSourceSettings[sourceId.split('_')[0]];
                if (existingSource && existingSource.type) {
                    sourceData.type = existingSource.type;
                    console.log(`Added type from existing settings: ${sourceData.type}`);
                }
            }

            console.log(`Final source data for ${sourceId}:`, JSON.stringify(sourceData));
            settingsData['Content Sources'][sourceId] = sourceData;
        });
    } else {
        console.log("Content Sources tab not found");
    }

    console.log("Final Content Sources data:", JSON.stringify(settingsData['Content Sources'], null, 2));

    // Remove any 'Unknown' content sources
    if (settingsData['Content Sources'] && typeof settingsData['Content Sources'] === 'object') {
        Object.keys(settingsData['Content Sources']).forEach(key => {
            if (key.startsWith('Unknown_')) {
                delete settingsData['Content Sources'][key];
            }
        });
    }

    // Debug: Log all tabs
    const allTabs = document.querySelectorAll('.tab-content > div');
    console.log(`Found ${allTabs.length} tabs:`);
    allTabs.forEach((tab, index) => {
        console.log(`Tab ${index + 1} id: ${tab.id}`);
    });

    // Process scraper sections
    const scrapersTab = document.getElementById('scrapers');
    console.log(`Scrapers tab found: ${scrapersTab !== null}`);

    if (scrapersTab) {
        const scraperSections = scrapersTab.querySelectorAll('.settings-section');
        console.log(`Found ${scraperSections.length} scraper sections`);

        if (!settingsData['Scrapers']) {
            settingsData['Scrapers'] = {};
        }

        scraperSections.forEach(section => {
            const header = section.querySelector('.settings-section-header h4');
            if (!header) {
                console.log('Skipping section: No header found');
                return;
            }

            const scraperId = header.textContent.trim();
            console.log(`Processing scraper: ${scraperId}`);
            
            const scraperData = {
                type: scraperId.split('_')[0] // Extract type from the scraper ID
            };

            // Collect all input fields for this scraper
            section.querySelectorAll('input, select, textarea').forEach(input => {
                const fieldName = input.name.split('.').pop();
                if (input.type === 'checkbox') {
                    scraperData[fieldName] = input.checked;
                } else {
                    scraperData[fieldName] = input.value;
                }
            });

            console.log(`Collected data for scraper ${scraperId}:`, scraperData);
            settingsData['Scrapers'][scraperId] = scraperData;
        });
    } else {
        console.error('Scrapers tab not found!');
    }

    // Remove any scrapers that are not actual scrapers
    const validScraperTypes = ['Zilean', 'Comet', 'Jackett', 'Torrentio', 'Nyaa'];
    if (settingsData['Scrapers'] && typeof settingsData['Scrapers'] === 'object') {
        Object.keys(settingsData['Scrapers']).forEach(key => {
            if (settingsData['Scrapers'][key] && !validScraperTypes.includes(settingsData['Scrapers'][key].type)) {
                delete settingsData['Scrapers'][key];
            }
        });
    }

    // Update the list of top-level fields to include UI Settings
    const topLevelFields = ['Plex', 'Overseerr', 'RealDebrid', 'Torbox', 'Debrid Provider','Torrentio', 'Scraping', 'Queue', 'Trakt', 'Debug', 'Content Sources', 'Scrapers', 'Notifications', 'TMDB', 'UI Settings', 'Sync Deletions', 'File Management'];
    Object.keys(settingsData).forEach(key => {
        if (!topLevelFields.includes(key)) {
            delete settingsData[key];
        }
    });

    // Log the Debug settings before sending
    if (settingsData.Debug && settingsData.Debug.content_source_check_period) {
        console.log('Final Debug content_source_check_period values:', settingsData.Debug.content_source_check_period);
        Object.entries(settingsData.Debug.content_source_check_period).forEach(([key, value]) => {
            console.log(`${key}: value=${value}, type=${typeof value}`);
        });
    }

    const versions = {};
    document.querySelectorAll('.settings-section[data-version-id]').forEach(section => {
        const versionId = section.getAttribute('data-version-id');
        const versionData = {};

        // Handle regular inputs
        section.querySelectorAll('input, select').forEach(input => {
            if (input.name && input.name.split('.').pop() !== 'display_name') {
                const key = input.name.split('.').pop();
                if (input.type === 'checkbox') {
                    versionData[key] = input.checked;
                } else if (input.type === 'number') {
                    if (key === 'max_size_gb') {
                        versionData[key] = input.value === '' ? Infinity : parseFloat(input.value) || 0;
                    } else {
                        versionData[key] = parseFloat(input.value) || 0;
                    }
                } else {
                    versionData[key] = input.value;
                }
            }
        });

        // Handle filter lists
        ['filter_in', 'filter_out', 'preferred_filter_in', 'preferred_filter_out'].forEach(filterType => {
            const filterList = section.querySelector(`.filter-list[data-version="${versionId}"][data-filter-type="${filterType}"]`);
            if (filterList) {
                versionData[filterType] = [];
                filterList.querySelectorAll('.filter-item').forEach(item => {
                    const term = item.querySelector('.filter-term')?.value?.trim();
                    if (term) {  // Only add non-empty terms
                        if (filterType.startsWith('preferred_')) {
                            const weight = parseInt(item.querySelector('.filter-weight')?.value) || 1;
                            versionData[filterType].push([term, weight]);
                        } else {
                            versionData[filterType].push(term);
                        }
                    }
                });
            }
        });

        // Add similarity_threshold_anime with default 0.35 if it doesn't exist
        if (!('similarity_threshold_anime' in versionData)) {
            versionData['similarity_threshold_anime'] = 0.35;
        }

        // Add similarity_threshold with default 0.8 if it doesn't exist
        if (!('similarity_threshold' in versionData)) {
            versionData['similarity_threshold'] = 0.8;
        }

        // Add max_size_gb with default Infinity if it doesn't exist
        if (!('max_size_gb' in versionData)) {
            versionData['max_size_gb'] = Infinity;
        }

        // Add display_name separately to ensure it's always included
        const displayNameInput = section.querySelector('input[name$=".display_name"]');
        if (displayNameInput) {
            versionData['display_name'] = displayNameInput.value;
        }

        versions[versionId] = versionData;
    });

    settingsData['Scraping'] = { 
        ...settingsData['Scraping'],
        versions: versions 
    };
    
    // Ensure TMDB section exists
    if (!settingsData['TMDB']) {
        settingsData['TMDB'] = {};
    }
    
    // Add TMDB API key
    const tmdbApiKeyInput = document.getElementById('tmdb-api-key');
    if (tmdbApiKeyInput) {
        settingsData['TMDB']['api_key'] = tmdbApiKeyInput.value;
    }

    // Add this block to handle the Uncached Handling Method
    const uncachedHandlingSelect = document.getElementById('scraping-uncached_content_handling');
    console.log("Uncached Handling Select element:", uncachedHandlingSelect);
    
    if (uncachedHandlingSelect) {
        console.log("Uncached Handling Method found. Value:", uncachedHandlingSelect.value);
        console.log("Current settingsData:", JSON.stringify(settingsData, null, 2));
        
        if (!settingsData['Scraping']) {
            console.log("Initializing Scraping section in settingsData");
            settingsData['Scraping'] = {};
        }
        
        console.log("Setting uncached_content_handling value");
        settingsData['Scraping']['uncached_content_handling'] = uncachedHandlingSelect.value;
        
        console.log("Updated settingsData:", JSON.stringify(settingsData, null, 2));
    } else {
        console.warn("Uncached Handling Method select element not found!");
    }

    // Handle the Jackett Seeders Only checkbox
    const jackettSeedersOnly = document.getElementById('scraping-jackett_seeders_only');
    console.log("Jackett Seeders Only element:", jackettSeedersOnly);

    const softMaxSize = document.getElementById('scraping-soft_max_size_gb');
    console.log("Soft Max Size element:", softMaxSize);
    
    if (jackettSeedersOnly) {
        console.log("Jackett Seeders Only found. Checked:", jackettSeedersOnly.checked);
        
        if (!settingsData['Scraping']) {
            console.log("Initializing Scraping section in settingsData");
            settingsData['Scraping'] = {};
        }
        
        console.log("Setting jackett_seeders_only value");
        settingsData['Scraping']['jackett_seeders_only'] = jackettSeedersOnly.checked;
        
        console.log("Updated settingsData:", JSON.stringify(settingsData, null, 2));
    } else {
        console.warn("Jackett Seeders Only checkbox element not found!");
    }

    if (softMaxSize) {
        console.log("Soft Max Size found. Checked:", softMaxSize.checked);

        settingsData['Scraping']['soft_max_size_gb'] = softMaxSize.checked;

        console.log("Updated settingsData:", JSON.stringify(settingsData, null, 2));
    } else {
        console.warn("Soft Max Size checkbox element not found!");
    }

    const ultimateSortOrder = document.getElementById('scraping-ultimate_sort_order');
    console.log("Ultimate Sort Order element:", ultimateSortOrder);
    
    if (ultimateSortOrder) {
        settingsData['Scraping']['ultimate_sort_order'] = ultimateSortOrder.value;

        console.log("Updated settingsData:", JSON.stringify(settingsData, null, 2));
    } else {
        console.warn("Ultimate Sort Order select element not found!");
    }

    const metadataBatteryUrl = document.getElementById('metadata battery-url');
    console.log("Metadata Battery URL element:", metadataBatteryUrl);
    
    if (metadataBatteryUrl) {
        // Ensure 'Metadata Battery' object exists in settingsData
        if (!settingsData['Metadata Battery']) {
            settingsData['Metadata Battery'] = {};
        }
        settingsData['Metadata Battery']['url'] = metadataBatteryUrl.value;
    
        console.log("Updated settingsData:", JSON.stringify(settingsData, null, 2));
    } else {
        console.warn("Metadata Battery URL input element not found!");
    }

    const sortByUncachedStatus = document.getElementById('debug-sort_by_uncached_status');
    console.log("Sort By Uncached Status element:", sortByUncachedStatus);
    
    if (sortByUncachedStatus) {
        settingsData['Debug']['sort_by_uncached_status'] = sortByUncachedStatus.checked;

        console.log("Updated settingsData:", JSON.stringify(settingsData, null, 2));
    } else {
        console.warn("Sort By Uncached Status checkbox element not found!");
    }

    const checkingQueuePeriod = document.getElementById('debug-checking_queue_period');
    console.log("Checking Queue Period element:", checkingQueuePeriod);
    
    if (checkingQueuePeriod) {
        settingsData['Debug']['checking_queue_period'] = parseInt(checkingQueuePeriod.value) || 3600;

        console.log("Updated settingsData:", JSON.stringify(settingsData, null, 2));
    } else {
        console.warn("Checking Queue Period input element not found!");
    }

    // Handle Content Source check periods
    const contentSourceCheckPeriods = {};
    document.querySelectorAll('#content-source-check-periods input').forEach(input => {
        const sourceName = input.id.replace('debug-content-source-', '');
        const value = input.value.trim();
        if (value !== '') {
            contentSourceCheckPeriods[sourceName] = parseFloat(value) || 0.1;
        }
    });
    settingsData['Debug'] = settingsData['Debug'] || {};
    settingsData['Debug']['content_source_check_period'] = contentSourceCheckPeriods;

    // Handle Reverse Parser settings
    const reverseParserSettings = {
        version_terms: {},
        default_version: document.getElementById('default-version').value,
        version_order: [] // New array to store the order
    };

    // Get the container of all version inputs
    const versionContainer = document.querySelector('#version-terms-container');
    
    // Get all version inputs in their current order
    const versionInputs = Array.from(versionContainer.children);
    
    versionInputs.forEach((input, index) => {
        const version = input.getAttribute('data-version');
        const terms = input.querySelector('.version-terms').value.split(',').map(term => term.trim()).filter(term => term);
        reverseParserSettings.version_terms[version] = terms;
        reverseParserSettings.version_order.push(version); // Add version to order array
    });

    settingsData['Reverse Parser'] = reverseParserSettings;


    const rescrapeMissingFiles = document.getElementById('debug-rescrape_missing_files');
    console.log("Rescrape Missing Files element:", rescrapeMissingFiles);
    
    if (rescrapeMissingFiles) {
        settingsData['Debug']['rescrape_missing_files'] = rescrapeMissingFiles.checked;

        console.log("Updated settingsData:", JSON.stringify(settingsData, null, 2));
    } else {
        console.warn("Rescrape Missing Files checkbox element not found!");
    }

    const enableUpgrading = document.getElementById('scraping-enable_upgrading'); 
    console.log("Enable Upgrading element:", enableUpgrading);
    
    if (enableUpgrading) {
        settingsData['Scraping']['enable_upgrading'] = enableUpgrading.checked;

        console.log("Updated settingsData:", JSON.stringify(settingsData, null, 2));
    } else {
        console.warn("Enable Upgrading checkbox element not found!");
    }

    const enableUpgradingCleanup = document.getElementById('scraping-enable_upgrading_cleanup');
    console.log("Enable Upgrading Cleanup element:", enableUpgradingCleanup);
    
    if (enableUpgradingCleanup) {
        settingsData['Scraping']['enable_upgrading_cleanup'] = enableUpgradingCleanup.checked;

        console.log("Updated settingsData:", JSON.stringify(settingsData, null, 2));
    } else {
        console.warn("Enable Upgrading Cleanup checkbox element not found!");
    }


    const stalenessThreshold = document.getElementById('staleness threshold-staleness_threshold');
    console.log("Staleness Threshold element:", stalenessThreshold);
    
    if (stalenessThreshold) {
        // Ensure 'Staleness Threshold' object exists in settingsData
        if (!settingsData['Staleness Threshold']) {
            settingsData['Staleness Threshold'] = {};
        }
        settingsData['Staleness Threshold']['staleness_threshold'] = parseInt(stalenessThreshold.value) || 7;
    
        console.log("Updated settingsData:", JSON.stringify(settingsData, null, 2));
    } else {
        console.warn("Staleness Threshold input element not found!");
    }
    
    const enableReverseOrderScraping = document.getElementById('scraping-enable_reverse_order_scraping');
    console.log("Enable Reverse Order Scraping element:", enableReverseOrderScraping);
    
    if (enableReverseOrderScraping) {
        settingsData['Scraping']['enable_reverse_order_scraping'] = enableReverseOrderScraping.checked;

        console.log("Updated settingsData:", JSON.stringify(settingsData, null, 2));
    } else {
        console.warn("Enable Reverse Order Scraping checkbox element not found!");
    }
    
    const disableAdult = document.getElementById('scraping-disable_adult');
    console.log("Disable Adult Content element:", disableAdult);
    
    if (disableAdult) {
        settingsData['Scraping']['disable_adult'] = disableAdult.checked;

        console.log("Updated settingsData:", JSON.stringify(settingsData, null, 2));
    } else {
        console.warn("Disable Adult Content checkbox element not found!");
    }

    const syncDeletions = document.getElementById('sync deletions-sync_deletions');
    console.log("Sync Deletions element:", syncDeletions);
    
    if (syncDeletions) {
        settingsData['Sync Deletions']['sync_deletions'] = syncDeletions.checked;

        console.log("Updated settingsData:", JSON.stringify(settingsData, null, 2));
    } else {
        console.warn("Sync Deletions checkbox element not found!");
    }

    const hybridMode = document.getElementById('scraping-hybrid_mode');
    console.log("Hybrid Mode element:", hybridMode);
    
    if (hybridMode) {
        settingsData['Scraping']['hybrid_mode'] = hybridMode.checked;

        console.log("Updated settingsData:", JSON.stringify(settingsData, null, 2));
    } else {
        console.warn("Hybrid Mode checkbox element not found!");
    }

    const traktEarlyReleases = document.getElementById('scraping-trakt_early_releases');
    console.log("Trakt Early Releases element:", traktEarlyReleases);
    
    if (traktEarlyReleases) {
        settingsData['Scraping']['trakt_early_releases'] = traktEarlyReleases.checked;

        console.log("Updated settingsData:", JSON.stringify(settingsData, null, 2));
    } else {
        console.warn("Trakt Early Releases checkbox element not found!");
    }

    const fileCollectionManagement = document.getElementById('file management-file_collection_management');
    console.log("File Collection Management element:", fileCollectionManagement);
    
    if (fileCollectionManagement) {
        settingsData['File Management']['file_collection_management'] = fileCollectionManagement.value;

        console.log("Updated settingsData:", JSON.stringify(settingsData, null, 2));
    } else {
        console.warn("File Collection Management select element not found!");
    }

    const zurgAllFolder = document.getElementById('file management-zurg_all_folder');
    console.log("Zurg All Folder element:", zurgAllFolder);
    
    if (zurgAllFolder) {
        settingsData['File Management']['zurg_all_folder'] = zurgAllFolder.value;

        console.log("Updated settingsData:", JSON.stringify(settingsData, null, 2));
    } else {
        console.warn("Zurg All Folder input element not found!");
    }

    const zurgMoviesFolder = document.getElementById('file management-zurg_movies_folder');
    console.log("Zurg Movies Folder element:", zurgMoviesFolder);
    
    if (zurgMoviesFolder) {
        settingsData['File Management']['zurg_movies_folder'] = zurgMoviesFolder.value;

        console.log("Updated settingsData:", JSON.stringify(settingsData, null, 2));
    } else {
        console.warn("Zurg Movies Folder input element not found!");
    }

    const zurgShowsFolder = document.getElementById('file management-zurg_shows_folder');
    console.log("Zurg Shows Folder element:", zurgShowsFolder);
    
    if (zurgShowsFolder) {
        settingsData['File Management']['zurg_shows_folder'] = zurgShowsFolder.value;
    
        console.log("Updated settingsData:", JSON.stringify(settingsData, null, 2));
    } else {
        console.warn("Zurg Shows Folder input element not found!");
    }

    const disableNotWantedCheck = document.getElementById('debug-disable_not_wanted_check');
    console.log("Disable Not Wanted Check element:", disableNotWantedCheck);
    
    if (disableNotWantedCheck) {
        settingsData['Debug']['disable_not_wanted_check'] = disableNotWantedCheck.checked;

        console.log("Updated settingsData:", JSON.stringify(settingsData, null, 2));
    } else {
        console.warn("Disable Not Wanted Check checkbox element not found!");
    }

    const filenameFilterOutList = document.getElementById('queue-filename_filter_out_list');
    console.log("Filename Filter Out List element:", filenameFilterOutList);
    
    if (filenameFilterOutList) {
        settingsData['Queue']['filename_filter_out_list'] = filenameFilterOutList.value;

        console.log("Updated settingsData:", JSON.stringify(settingsData, null, 2));
    } else {
        console.warn("Filename Filter Out List input element not found!");
    }

    const traktWatchlistRemoval = document.getElementById('scraping-trakt_watchlist_removal');
    console.log("Trakt Watchlist Removal element:", traktWatchlistRemoval);
    
    if (traktWatchlistRemoval) {
        settingsData['Scraping']['trakt_watchlist_removal'] = traktWatchlistRemoval.checked;

        console.log("Updated settingsData:", JSON.stringify(settingsData, null, 2));
    } else {
        console.warn("Trakt Watchlist Removal checkbox element not found!");
    }

    const traktWatchlistKeepSeries = document.getElementById('scraping-trakt_watchlist_keep_series');
    console.log("Trakt Watchlist Keep Series element:", traktWatchlistKeepSeries);
    
    if (traktWatchlistKeepSeries) {
        settingsData['Scraping']['trakt_watchlist_keep_series'] = traktWatchlistKeepSeries.checked;

        console.log("Updated settingsData:", JSON.stringify(settingsData, null, 2));
    } else {
        console.warn("Trakt Watchlist Keep Series checkbox element not found!");
    }

    const blacklistDuration = document.getElementById('queue-blacklist_duration');
    console.log("Blacklist Duration element:", blacklistDuration);
    
    if (blacklistDuration) {
        settingsData['Queue']['blacklist_duration'] = parseInt(blacklistDuration.value) || 30;

        console.log("Updated settingsData:", JSON.stringify(settingsData, null, 2));
    } else {
        console.warn("Blacklist Duration input element not found!");
    }

    const torboxAPIKey = document.getElementById('torbox-api_key');
    console.log("Torbox API Key element:", torboxAPIKey);
    
    if (torboxAPIKey) {
        settingsData['Torbox']['api_key'] = torboxAPIKey.value;
    
        console.log("Updated settingsData:", JSON.stringify(settingsData, null, 2));
    } else {
        console.warn("Torbox API Key input element not found!");
    }

    const plexWatchlistRemoval = document.getElementById('scraping-plex_watchlist_removal');
    console.log("Plex Watchlist Removal element:", plexWatchlistRemoval);
    
    if (plexWatchlistRemoval) {
        settingsData['Scraping']['plex_watchlist_removal'] = plexWatchlistRemoval.checked;

        console.log("Updated settingsData:", JSON.stringify(settingsData, null, 2));
    } else {
        console.warn("Plex Watchlist Removal checkbox element not found!");
    }

    const plexWatchlistKeepSeries = document.getElementById('scraping-plex_watchlist_keep_series');
    console.log("Plex Watchlist Keep Series element:", plexWatchlistKeepSeries);
    
    if (plexWatchlistKeepSeries) {
        settingsData['Scraping']['plex_watchlist_keep_series'] = plexWatchlistKeepSeries.checked;

        console.log("Updated settingsData:", JSON.stringify(settingsData, null, 2));
    } else {
        console.warn("Plex Watchlist Keep Series checkbox element not found!");
    }

    const allowPartialOverseerrRequests = document.getElementById('scraping-allow_partial_overseerr_requests');
    console.log("Allow Partial Overseerr Requests element:", allowPartialOverseerrRequests);
    
    if (allowPartialOverseerrRequests) {
        settingsData['Scraping']['allow_partial_overseerr_requests'] = allowPartialOverseerrRequests.checked;

        console.log("Updated settingsData:", JSON.stringify(settingsData, null, 2));
    } else {
        console.warn("Allow Partial Overseerr Requests checkbox element not found!");
    }

    const timezoneOverride = document.getElementById('debug-timezone_override');
    console.log("Timezone Override element:", timezoneOverride);
    
    if (timezoneOverride) {
        settingsData['Debug']['timezone_override'] = timezoneOverride.value;

        console.log("Updated settingsData:", JSON.stringify(settingsData, null, 2));
    } else {
        console.warn("Timezone Override input element not found!");
    }

    const animeRenamingUsingAnidb = document.getElementById('scraping-anime_renaming_using_anidb');
    console.log("Anime Renaming Using AniDB element:", animeRenamingUsingAnidb);
    
    if (animeRenamingUsingAnidb) {
        settingsData['Scraping']['anime_renaming_using_anidb'] = animeRenamingUsingAnidb.checked;

        console.log("Updated settingsData:", JSON.stringify(settingsData, null, 2));
    } else {
        console.warn("Anime Renaming Using AniDB checkbox element not found!");
    }

    const debridProvider = document.getElementById('debrid provider-provider');
    console.log("Debrid Provider element:", debridProvider);
    
    if (debridProvider) {
        settingsData['Debrid Provider']['provider'] = debridProvider.value;
    
        console.log("Updated settingsData:", JSON.stringify(settingsData, null, 2));
    } else {
        console.warn("Debrid Provider select element not found!");
    }

    console.log("Final settings data to be sent:", JSON.stringify(settingsData, null, 2));

    return fetch('/settings/api/settings', {
        method: 'POST',
        headers: {
            'Content-Type': 'application/json',
        },
        body: JSON.stringify(settingsData)
    })
    .then(response => response.json())
    .then(data => {
        console.log("Server response:", data);
        if (data.status === 'success') {
            showPopup({ type: POPUP_TYPES.SUCCESS, title: 'Success', message: 'Settings saved successfully' });
        } else {
            showPopup({ type: POPUP_TYPES.ERROR, title: 'Error', message: 'Error saving settings: ' + data.message });
        }
    })
    .catch(error => {
        console.error('Error:', error);
        showPopup({type: POPUP_TYPES.ERROR, title: 'Error', message: 'Error saving settings:' + data.message });
        throw error;
    });
}

function updateContentSourceCheckPeriods() {
    const contentSourcesDiv = document.getElementById('content-source-check-periods');
    if (!contentSourcesDiv) {
        console.warn("Element with id 'content-source-check-periods' not found. Skipping update.");
        return;
    }

    const defaultIntervals = {
        'Overseerr': 900,
        'MDBList': 900,
        'Collected': 86400,
        'Trakt Watchlist': 900,
        'Trakt Lists': 900,
        'Trakt Collection': 900,
        'My Plex Watchlist': 900,
        'Other Plex Watchlist': 900
    };

    const enabledContentSources = Object.keys(settingsData['Content Sources'] || {}).filter(source => settingsData['Content Sources'][source].enabled);
    
    contentSourcesDiv.innerHTML = '';
    enabledContentSources.forEach(source => {
        const sourceType = source.split('_')[0];
        const div = document.createElement('div');
        div.className = 'content-source-check-period';
        const defaultInterval = defaultIntervals[sourceType] ? Math.floor(defaultIntervals[sourceType] / 60) : '';  // Convert seconds to minutes
        div.innerHTML = `
            <label for="debug-content-source-${source}">${source}:</label>
            <input type="number" id="debug-content-source-${source}" name="Debug.content_source_check_period.${source}" 
                   value="${(settingsData['Debug'] && settingsData['Debug']['content_source_check_period'] && settingsData['Debug']['content_source_check_period'][source]) || ''}" 
                   step="0.1" min="0.1" class="settings-input" placeholder="${defaultInterval}">
        `;
        contentSourcesDiv.appendChild(div);
    });
}

// Update the DOMContentLoaded event listener
document.addEventListener('DOMContentLoaded', () => {
    loadSettingsData().then(() => {
        // Initial toggle of Plex section
        togglePlexSection();
        handleDescriptions();
        
        // Add event listener for File Management library type changes
        const fileManagementSelect = document.getElementById('file management-file_collection_management');
        if (fileManagementSelect) {
            fileManagementSelect.addEventListener('change', togglePlexSection);
        }
        
        // Add mutation observer to handle dynamic changes
        const requiredTab = document.querySelector('#required');
        if (requiredTab) {
            const observer = new MutationObserver((mutations) => {
                mutations.forEach((mutation) => {
                    if (mutation.type === 'childList' && mutation.addedNodes.length > 0) {
                        // Check if any of the added nodes contain the Plex section
                        mutation.addedNodes.forEach((node) => {
                            if (node.nodeType === 1 && node.querySelector) {  // Element node
                                const header = node.querySelector('.settings-section-header h4');
                                if (header && header.textContent.trim() === 'Plex') {
                                    console.log('Plex section dynamically added, updating visibility');
                                    togglePlexSection();
                                }
                            }
                        });
                    }
                });
            });
            
            observer.observe(requiredTab, { childList: true, subtree: true });
        }
        
        // Ensure the content-source-check-periods element exists before calling the function
        if (document.getElementById('content-source-check-periods')) {
            updateContentSourceCheckPeriods();
        } else {
            console.warn("Element with id 'content-source-check-periods' not found. Make sure it exists in your HTML.");
        }
    });
>>>>>>> fad53721
});<|MERGE_RESOLUTION|>--- conflicted
+++ resolved
@@ -1,756 +1,3 @@
-<<<<<<< HEAD
-// Declare settingsData globally
-let settingsData = {};
-
-// Function to load settings data
-function loadSettingsData() {
-    return fetch('/settings/api/program_settings')
-        .then(response => response.json())
-        .then(data => {
-            settingsData = data;
-            return data;
-        })
-        .catch(error => {
-            console.error('Error loading settings:', error);
-        });
-}
-
-function updateSettings() {
-    const settingsData = {};
-    const inputs = document.querySelectorAll('#settingsForm input, #settingsForm select, #settingsForm textarea');
-    
-    inputs.forEach(input => {
-        const name = input.name;
-        let value = input.value;
-        
-        if (input.type === 'checkbox') {
-            value = input.checked;
-        } else if (value.toLowerCase() === 'true') {
-            value = true;
-        } else if (value.toLowerCase() === 'false') {
-            value = false;
-        }
-
-        const nameParts = name.split('.');
-        let current = settingsData;
-        
-        for (let i = 0; i < nameParts.length - 1; i++) {
-            if (!current[nameParts[i]]) {
-                current[nameParts[i]] = {};
-            }
-            current = current[nameParts[i]];
-        }
-        
-        current[nameParts[nameParts.length - 1]] = value;
-    });
-
-    // Ensure UI Settings section exists
-    if (!settingsData['UI Settings']) {
-        settingsData['UI Settings'] = {};
-    }
-
-    // Save user system enabled setting
-    const userSystemEnabledCheckbox = document.querySelector('input[name="UI Settings.enable_user_system"]');
-    if (userSystemEnabledCheckbox) {
-        settingsData['UI Settings']['enable_user_system'] = userSystemEnabledCheckbox.checked;
-    }
-
-    // Process Notification settings
-    const notificationsTab = document.getElementById('notifications');
-    if (notificationsTab) {
-        console.log("Processing Notifications tab");
-        const notificationSections = notificationsTab.querySelectorAll('.settings-section');
-        console.log(`Found ${notificationSections.length} notification sections`);
-
-        if (!settingsData['Notifications']) {
-            settingsData['Notifications'] = {};
-        }
-
-        notificationSections.forEach(section => {
-            const notificationId = section.getAttribute('data-notification-id');
-            if (!notificationId) {
-                console.log("Skipping section: No notification ID found");
-                return;
-            }
-            console.log(`Processing notification: ${notificationId}`);
-
-            const notificationData = {};
-
-            // Get the title from the header
-            const headerElement = section.querySelector('.settings-section-header h4');
-            if (headerElement) {
-                notificationData.title = headerElement.textContent.split('_')[0].trim();
-            }
-
-            section.querySelectorAll('input, select').forEach(input => {
-                const fieldName = input.name.split('.').pop();
-                if (input.type === 'checkbox') {
-                    notificationData[fieldName] = input.checked;
-                } else {
-                    notificationData[fieldName] = input.value;
-                }
-            });
-
-            console.log(`Notification data for ${notificationId}:`, JSON.stringify(notificationData));
-            settingsData['Notifications'][notificationId] = notificationData;
-        });
-    } else {
-        console.log("Notifications tab not found");
-    }
-
-    // Ensure 'Content Sources' section exists
-    if (!settingsData['Content Sources']) {
-        settingsData['Content Sources'] = {};
-    }
-
-    // Process Content Sources
-    const contentSourcesTab = document.getElementById('content-sources');
-    if (contentSourcesTab) {
-        console.log("Processing Content Sources tab");
-        const contentSourceSections = contentSourcesTab.querySelectorAll('.settings-section');
-        console.log(`Found ${contentSourceSections.length} content source sections`);
-        
-        contentSourceSections.forEach(section => {
-            const sourceId = section.getAttribute('data-source-id');
-            if (!sourceId) {
-                console.log("Skipping section: No source ID found");
-                return;
-            }
-            console.log(`Processing source: ${sourceId}`);
-
-            const sourceData = {};
-            sourceData.versions = [];
-
-            section.querySelectorAll('input, select').forEach(input => {
-                const nameParts = input.name.split('.');
-                const fieldName = nameParts[nameParts.length - 1];
-                console.log(`Processing field: ${fieldName}, Type: ${input.type}, Value: ${input.value}, Checked: ${input.checked}`);
-                
-                if (input.type === 'checkbox') {
-                    if (fieldName === 'versions') {
-                        if (input.checked) {
-                            sourceData.versions.push(input.value);
-                        }
-                    } else {
-                        sourceData[fieldName] = input.checked;
-                    }
-                } else if (input.type === 'select-multiple') {
-                    sourceData[fieldName] = Array.from(input.selectedOptions).map(option => option.value);
-                } else {
-                    sourceData[fieldName] = input.value;
-                }
-            });
-
-            console.log(`Source data before final processing:`, JSON.stringify(sourceData));
-
-            // If no versions were checked, ensure versions is an empty array
-            if (!sourceData.versions || sourceData.versions.length === 0) {
-                sourceData.versions = [];
-            }
-
-            // Preserve the existing type if it's not in the form
-            if (!sourceData.type) {
-                const existingSource = window.contentSourceSettings[sourceId.split('_')[0]];
-                if (existingSource && existingSource.type) {
-                    sourceData.type = existingSource.type;
-                    console.log(`Added type from existing settings: ${sourceData.type}`);
-                }
-            }
-
-            console.log(`Final source data for ${sourceId}:`, JSON.stringify(sourceData));
-            settingsData['Content Sources'][sourceId] = sourceData;
-        });
-    } else {
-        console.log("Content Sources tab not found");
-    }
-
-    console.log("Final Content Sources data:", JSON.stringify(settingsData['Content Sources'], null, 2));
-
-    // Remove any 'Unknown' content sources
-    if (settingsData['Content Sources'] && typeof settingsData['Content Sources'] === 'object') {
-        Object.keys(settingsData['Content Sources']).forEach(key => {
-            if (key.startsWith('Unknown_')) {
-                delete settingsData['Content Sources'][key];
-            }
-        });
-    }
-
-    // Debug: Log all tabs
-    const allTabs = document.querySelectorAll('.tab-content > div');
-    console.log(`Found ${allTabs.length} tabs:`);
-    allTabs.forEach((tab, index) => {
-        console.log(`Tab ${index + 1} id: ${tab.id}`);
-    });
-
-    // Process scraper sections
-    const scrapersTab = document.getElementById('scrapers');
-    console.log(`Scrapers tab found: ${scrapersTab !== null}`);
-
-    if (scrapersTab) {
-        const scraperSections = scrapersTab.querySelectorAll('.settings-section');
-        console.log(`Found ${scraperSections.length} scraper sections`);
-
-        if (!settingsData['Scrapers']) {
-            settingsData['Scrapers'] = {};
-        }
-
-        scraperSections.forEach(section => {
-            const header = section.querySelector('.settings-section-header h4');
-            if (!header) {
-                console.log('Skipping section: No header found');
-                return;
-            }
-
-            const scraperId = header.textContent.trim();
-            console.log(`Processing scraper: ${scraperId}`);
-            
-            const scraperData = {
-                type: scraperId.split('_')[0] // Extract type from the scraper ID
-            };
-
-            // Collect all input fields for this scraper
-            section.querySelectorAll('input, select, textarea').forEach(input => {
-                const fieldName = input.name.split('.').pop();
-                if (input.type === 'checkbox') {
-                    scraperData[fieldName] = input.checked;
-                } else {
-                    scraperData[fieldName] = input.value;
-                }
-            });
-
-            console.log(`Collected data for scraper ${scraperId}:`, scraperData);
-            settingsData['Scrapers'][scraperId] = scraperData;
-        });
-    } else {
-        console.error('Scrapers tab not found!');
-    }
-
-    // Remove any scrapers that are not actual scrapers
-    const validScraperTypes = ['Zilean', 'Comet', 'Jackett', 'Torrentio', 'Nyaa'];
-    if (settingsData['Scrapers'] && typeof settingsData['Scrapers'] === 'object') {
-        Object.keys(settingsData['Scrapers']).forEach(key => {
-            if (settingsData['Scrapers'][key] && !validScraperTypes.includes(settingsData['Scrapers'][key].type)) {
-                delete settingsData['Scrapers'][key];
-            }
-        });
-    }
-
-    // Update the list of top-level fields to include UI Settings
-    const topLevelFields = ['Plex', 'Overseerr', 'RealDebrid', 'Torbox', 'Debrid Provider','Torrentio', 'Scraping', 'Queue', 'Trakt', 'Debug', 'Content Sources', 'Scrapers', 'Notifications', 'TMDB', 'UI Settings', 'Sync Deletions', 'File Management'];
-    Object.keys(settingsData).forEach(key => {
-        if (!topLevelFields.includes(key)) {
-            delete settingsData[key];
-        }
-    });
-
-    const versions = {};
-    document.querySelectorAll('.settings-section[data-version-id]').forEach(section => {
-        const versionId = section.getAttribute('data-version-id');
-        const versionData = {};
-
-        section.querySelectorAll('input, select').forEach(input => {
-            if (input.name && input.name.split('.').pop() !== 'display_name') {
-                const key = input.name.split('.').pop();
-                if (input.type === 'checkbox') {
-                    versionData[key] = input.checked;
-                } else if (input.type === 'number') {
-                    if (key === 'max_size_gb') {
-                        versionData[key] = input.value === '' ? Infinity : parseFloat(input.value) || 0;
-                    } else {
-                        versionData[key] = parseFloat(input.value) || 0;
-                    }
-                } else {
-                    versionData[key] = input.value;
-                }
-            }
-        });
-
-        // Add max_size_gb with default Infinity if it doesn't exist
-        if (!('max_size_gb' in versionData)) {
-            versionData['max_size_gb'] = Infinity;
-        }
-
-        // Handle filter lists
-        ['filter_in', 'filter_out', 'preferred_filter_in', 'preferred_filter_out'].forEach(filterType => {
-            const filterList = section.querySelector(`.filter-list[data-version="${versionId}"][data-filter-type="${filterType}"]`);
-            versionData[filterType] = [];
-            filterList.querySelectorAll('.filter-item').forEach(item => {
-                const term = item.querySelector('.filter-term').value.trim();
-                if (term) {  // Only add non-empty terms
-                    if (filterType.startsWith('preferred_')) {
-                        const weight = parseInt(item.querySelector('.filter-weight').value) || 1;
-                        versionData[filterType].push([term, weight]);
-                    } else {
-                        versionData[filterType].push(term);
-                    }
-                }
-            });
-        });
-
-        // Add display_name separately to ensure it's always included
-        const displayNameInput = section.querySelector('input[name$=".display_name"]');
-        if (displayNameInput) {
-            versionData['display_name'] = displayNameInput.value;
-        }
-
-        versions[versionId] = versionData;
-    });
-
-    settingsData['Scraping'] = { versions: versions };
-    
-    // Ensure TMDB section exists
-    if (!settingsData['TMDB']) {
-        settingsData['TMDB'] = {};
-    }
-    
-    // Add TMDB API key
-    const tmdbApiKeyInput = document.getElementById('tmdb-api-key');
-    if (tmdbApiKeyInput) {
-        settingsData['TMDB']['api_key'] = tmdbApiKeyInput.value;
-    }
-
-    // Add this block to handle the Uncached Handling Method
-    const uncachedHandlingSelect = document.getElementById('scraping-uncached_content_handling');
-    console.log("Uncached Handling Select element:", uncachedHandlingSelect);
-    
-    if (uncachedHandlingSelect) {
-        console.log("Uncached Handling Method found. Value:", uncachedHandlingSelect.value);
-        console.log("Current settingsData:", JSON.stringify(settingsData, null, 2));
-        
-        if (!settingsData['Scraping']) {
-            console.log("Initializing Scraping section in settingsData");
-            settingsData['Scraping'] = {};
-        }
-        
-        console.log("Setting uncached_content_handling value");
-        settingsData['Scraping']['uncached_content_handling'] = uncachedHandlingSelect.value;
-        
-        console.log("Updated settingsData:", JSON.stringify(settingsData, null, 2));
-    } else {
-        console.warn("Uncached Handling Method select element not found!");
-    }
-
-    // Handle the Jackett Seeders Only checkbox
-    const jackettSeedersOnly = document.getElementById('scraping-jackett_seeders_only');
-    console.log("Jackett Seeders Only element:", jackettSeedersOnly);
-
-    const softMaxSize = document.getElementById('scraping-soft_max_size_gb');
-    console.log("Soft Max Size element:", softMaxSize);
-    
-    if (jackettSeedersOnly) {
-        console.log("Jackett Seeders Only found. Checked:", jackettSeedersOnly.checked);
-        
-        if (!settingsData['Scraping']) {
-            console.log("Initializing Scraping section in settingsData");
-            settingsData['Scraping'] = {};
-        }
-        
-        console.log("Setting jackett_seeders_only value");
-        settingsData['Scraping']['jackett_seeders_only'] = jackettSeedersOnly.checked;
-        
-        console.log("Updated settingsData:", JSON.stringify(settingsData, null, 2));
-    } else {
-        console.warn("Jackett Seeders Only checkbox element not found!");
-    }
-
-    if (softMaxSize) {
-        console.log("Soft Max Size found. Checked:", softMaxSize.checked);
-
-        settingsData['Scraping']['soft_max_size_gb'] = softMaxSize.checked;
-
-        console.log("Updated settingsData:", JSON.stringify(settingsData, null, 2));
-    } else {
-        console.warn("Soft Max Size checkbox element not found!");
-    }
-
-    const ultimateSortOrder = document.getElementById('scraping-ultimate_sort_order');
-    console.log("Ultimate Sort Order element:", ultimateSortOrder);
-    
-    if (ultimateSortOrder) {
-        settingsData['Scraping']['ultimate_sort_order'] = ultimateSortOrder.value;
-
-        console.log("Updated settingsData:", JSON.stringify(settingsData, null, 2));
-    } else {
-        console.warn("Ultimate Sort Order select element not found!");
-    }
-
-    const metadataBatteryUrl = document.getElementById('metadata battery-url');
-    console.log("Metadata Battery URL element:", metadataBatteryUrl);
-    
-    if (metadataBatteryUrl) {
-        // Ensure 'Metadata Battery' object exists in settingsData
-        if (!settingsData['Metadata Battery']) {
-            settingsData['Metadata Battery'] = {};
-        }
-        settingsData['Metadata Battery']['url'] = metadataBatteryUrl.value;
-    
-        console.log("Updated settingsData:", JSON.stringify(settingsData, null, 2));
-    } else {
-        console.warn("Metadata Battery URL input element not found!");
-    }
-
-    const sortByUncachedStatus = document.getElementById('debug-sort_by_uncached_status');
-    console.log("Sort By Uncached Status element:", sortByUncachedStatus);
-    
-    if (sortByUncachedStatus) {
-        settingsData['Debug']['sort_by_uncached_status'] = sortByUncachedStatus.checked;
-
-        console.log("Updated settingsData:", JSON.stringify(settingsData, null, 2));
-    } else {
-        console.warn("Sort By Uncached Status checkbox element not found!");
-    }
-
-    const checkingQueuePeriod = document.getElementById('debug-checking_queue_period');
-    console.log("Checking Queue Period element:", checkingQueuePeriod);
-    
-    if (checkingQueuePeriod) {
-        settingsData['Debug']['checking_queue_period'] = parseInt(checkingQueuePeriod.value) || 3600;
-
-        console.log("Updated settingsData:", JSON.stringify(settingsData, null, 2));
-    } else {
-        console.warn("Checking Queue Period input element not found!");
-    }
-
-    // Handle Content Source check periods
-    const contentSourceCheckPeriods = {};
-    document.querySelectorAll('#content-source-check-periods input').forEach(input => {
-        const sourceName = input.id.replace('debug-content-source-', '');
-        const value = input.value.trim();
-        if (value !== '') {
-            contentSourceCheckPeriods[sourceName] = parseInt(value) || 1;
-        }
-    });
-    settingsData['Debug'] = settingsData['Debug'] || {};
-    settingsData['Debug']['content_source_check_period'] = contentSourceCheckPeriods;
-
-    // Handle Reverse Parser settings
-    const reverseParserSettings = {
-        version_terms: {},
-        default_version: document.getElementById('default-version').value,
-        version_order: [] // New array to store the order
-    };
-
-    // Get the container of all version inputs
-    const versionContainer = document.querySelector('#version-terms-container');
-    
-    // Get all version inputs in their current order
-    const versionInputs = Array.from(versionContainer.children);
-    
-    versionInputs.forEach((input, index) => {
-        const version = input.getAttribute('data-version');
-        const terms = input.querySelector('.version-terms').value.split(',').map(term => term.trim()).filter(term => term);
-        reverseParserSettings.version_terms[version] = terms;
-        reverseParserSettings.version_order.push(version); // Add version to order array
-    });
-
-    settingsData['Reverse Parser'] = reverseParserSettings;
-
-
-    const rescrapeMissingFiles = document.getElementById('debug-rescrape_missing_files');
-    console.log("Rescrape Missing Files element:", rescrapeMissingFiles);
-    
-    if (rescrapeMissingFiles) {
-        settingsData['Debug']['rescrape_missing_files'] = rescrapeMissingFiles.checked;
-
-        console.log("Updated settingsData:", JSON.stringify(settingsData, null, 2));
-    } else {
-        console.warn("Rescrape Missing Files checkbox element not found!");
-    }
-
-    const enableUpgrading = document.getElementById('scraping-enable_upgrading'); 
-    console.log("Enable Upgrading element:", enableUpgrading);
-    
-    if (enableUpgrading) {
-        settingsData['Scraping']['enable_upgrading'] = enableUpgrading.checked;
-
-        console.log("Updated settingsData:", JSON.stringify(settingsData, null, 2));
-    } else {
-        console.warn("Enable Upgrading checkbox element not found!");
-    }
-
-    const enableUpgradingCleanup = document.getElementById('scraping-enable_upgrading_cleanup');
-    console.log("Enable Upgrading Cleanup element:", enableUpgradingCleanup);
-    
-    if (enableUpgradingCleanup) {
-        settingsData['Scraping']['enable_upgrading_cleanup'] = enableUpgradingCleanup.checked;
-
-        console.log("Updated settingsData:", JSON.stringify(settingsData, null, 2));
-    } else {
-        console.warn("Enable Upgrading Cleanup checkbox element not found!");
-    }
-
-
-    const stalenessThreshold = document.getElementById('staleness threshold-staleness_threshold');
-    console.log("Staleness Threshold element:", stalenessThreshold);
-    
-    if (stalenessThreshold) {
-        // Ensure 'Staleness Threshold' object exists in settingsData
-        if (!settingsData['Staleness Threshold']) {
-            settingsData['Staleness Threshold'] = {};
-        }
-        settingsData['Staleness Threshold']['staleness_threshold'] = parseInt(stalenessThreshold.value) || 7;
-    
-        console.log("Updated settingsData:", JSON.stringify(settingsData, null, 2));
-    } else {
-        console.warn("Staleness Threshold input element not found!");
-    }
-    
-    const enableReverseOrderScraping = document.getElementById('scraping-enable_reverse_order_scraping');
-    console.log("Enable Reverse Order Scraping element:", enableReverseOrderScraping);
-    
-    if (enableReverseOrderScraping) {
-        settingsData['Scraping']['enable_reverse_order_scraping'] = enableReverseOrderScraping.checked;
-
-        console.log("Updated settingsData:", JSON.stringify(settingsData, null, 2));
-    } else {
-        console.warn("Enable Reverse Order Scraping checkbox element not found!");
-    }
-    
-    const disableAdult = document.getElementById('scraping-disable_adult');
-    console.log("Disable Adult Content element:", disableAdult);
-    
-    if (disableAdult) {
-        settingsData['Scraping']['disable_adult'] = disableAdult.checked;
-
-        console.log("Updated settingsData:", JSON.stringify(settingsData, null, 2));
-    } else {
-        console.warn("Disable Adult Content checkbox element not found!");
-    }
-
-    const syncDeletions = document.getElementById('sync deletions-sync_deletions');
-    console.log("Sync Deletions element:", syncDeletions);
-    
-    if (syncDeletions) {
-        settingsData['Sync Deletions']['sync_deletions'] = syncDeletions.checked;
-
-        console.log("Updated settingsData:", JSON.stringify(settingsData, null, 2));
-    } else {
-        console.warn("Sync Deletions checkbox element not found!");
-    }
-
-    const hybridMode = document.getElementById('scraping-hybrid_mode');
-    console.log("Hybrid Mode element:", hybridMode);
-    
-    if (hybridMode) {
-        settingsData['Scraping']['hybrid_mode'] = hybridMode.checked;
-
-        console.log("Updated settingsData:", JSON.stringify(settingsData, null, 2));
-    } else {
-        console.warn("Hybrid Mode checkbox element not found!");
-    }
-
-    const traktEarlyReleases = document.getElementById('scraping-trakt_early_releases');
-    console.log("Trakt Early Releases element:", traktEarlyReleases);
-    
-    if (traktEarlyReleases) {
-        settingsData['Scraping']['trakt_early_releases'] = traktEarlyReleases.checked;
-
-        console.log("Updated settingsData:", JSON.stringify(settingsData, null, 2));
-    } else {
-        console.warn("Trakt Early Releases checkbox element not found!");
-    }
-
-    const fileCollectionManagement = document.getElementById('file management-file_collection_management');
-    console.log("File Collection Management element:", fileCollectionManagement);
-    
-    if (fileCollectionManagement) {
-        settingsData['File Management']['file_collection_management'] = fileCollectionManagement.value;
-
-        console.log("Updated settingsData:", JSON.stringify(settingsData, null, 2));
-    } else {
-        console.warn("File Collection Management select element not found!");
-    }
-
-    const zurgAllFolder = document.getElementById('file management-zurg_all_folder');
-    console.log("Zurg All Folder element:", zurgAllFolder);
-    
-    if (zurgAllFolder) {
-        settingsData['File Management']['zurg_all_folder'] = zurgAllFolder.value;
-
-        console.log("Updated settingsData:", JSON.stringify(settingsData, null, 2));
-    } else {
-        console.warn("Zurg All Folder input element not found!");
-    }
-
-    const zurgMoviesFolder = document.getElementById('file management-zurg_movies_folder');
-    console.log("Zurg Movies Folder element:", zurgMoviesFolder);
-    
-    if (zurgMoviesFolder) {
-        settingsData['File Management']['zurg_movies_folder'] = zurgMoviesFolder.value;
-
-        console.log("Updated settingsData:", JSON.stringify(settingsData, null, 2));
-    } else {
-        console.warn("Zurg Movies Folder input element not found!");
-    }
-
-    const zurgShowsFolder = document.getElementById('file management-zurg_shows_folder');
-    console.log("Zurg Shows Folder element:", zurgShowsFolder);
-    
-    if (zurgShowsFolder) {
-        settingsData['File Management']['zurg_shows_folder'] = zurgShowsFolder.value;
-    
-        console.log("Updated settingsData:", JSON.stringify(settingsData, null, 2));
-    } else {
-        console.warn("Zurg Shows Folder input element not found!");
-    }
-
-    const disableNotWantedCheck = document.getElementById('debug-disable_not_wanted_check');
-    console.log("Disable Not Wanted Check element:", disableNotWantedCheck);
-    
-    if (disableNotWantedCheck) {
-        settingsData['Debug']['disable_not_wanted_check'] = disableNotWantedCheck.checked;
-
-        console.log("Updated settingsData:", JSON.stringify(settingsData, null, 2));
-    } else {
-        console.warn("Disable Not Wanted Check checkbox element not found!");
-    }
-
-    const blacklistDuration = document.getElementById('queue-blacklist_duration');
-    console.log("Blacklist Duration element:", blacklistDuration);
-    
-    if (blacklistDuration) {
-        settingsData['Queue']['blacklist_duration'] = parseInt(blacklistDuration.value) || 30;
-
-        console.log("Updated settingsData:", JSON.stringify(settingsData, null, 2));
-    } else {
-        console.warn("Blacklist Duration input element not found!");
-    }
-
-    const torboxAPIKey = document.getElementById('torbox-api_key');
-    console.log("Torbox API Key element:", torboxAPIKey);
-    
-    if (torboxAPIKey) {
-        settingsData['Torbox']['api_key'] = torboxAPIKey.value;
-    
-        console.log("Updated settingsData:", JSON.stringify(settingsData, null, 2));
-    } else {
-        console.warn("Torbox API Key input element not found!");
-    }
-
-    const plexWatchlistRemoval = document.getElementById('scraping-plex_watchlist_removal');
-    console.log("Plex Watchlist Removal element:", plexWatchlistRemoval);
-    
-    if (plexWatchlistRemoval) {
-        settingsData['Scraping']['plex_watchlist_removal'] = plexWatchlistRemoval.checked;
-
-        console.log("Updated settingsData:", JSON.stringify(settingsData, null, 2));
-    } else {
-        console.warn("Plex Watchlist Removal checkbox element not found!");
-    }
-
-    const plexWatchlistKeepSeries = document.getElementById('scraping-plex_watchlist_keep_series');
-    console.log("Plex Watchlist Keep Series element:", plexWatchlistKeepSeries);
-    
-    if (plexWatchlistKeepSeries) {
-        settingsData['Scraping']['plex_watchlist_keep_series'] = plexWatchlistKeepSeries.checked;
-
-        console.log("Updated settingsData:", JSON.stringify(settingsData, null, 2));
-    } else {
-        console.warn("Plex Watchlist Keep Series checkbox element not found!");
-    }
-
-    const debridProvider = document.getElementById('debrid provider-provider');
-    console.log("Debrid Provider element:", debridProvider);
-    
-    if (debridProvider) {
-        settingsData['Debrid Provider']['provider'] = debridProvider.value;
-    
-        console.log("Updated settingsData:", JSON.stringify(settingsData, null, 2));
-    } else {
-        console.warn("Debrid Provider select element not found!");
-    }
-
-    const symlinkCollectedFiles = document.getElementById('file management-symlink_collected_files');
-    console.log("Symlink Collected Files element:", symlinkCollectedFiles);
-    
-    if (symlinkCollectedFiles) {
-        settingsData['Debug']['symlink_collected_files'] = symlinkCollectedFiles.checked;
-
-        console.log("Updated settingsData:", JSON.stringify(settingsData, null, 2));
-    } else {
-        console.warn("Symlink Collected Files checkbox element not found!");
-    }
-
-    const originalFilesPath = document.getElementById('file management-original_files_path');
-    console.log("Original Files Path element:", originalFilesPath);
-    
-    if (originalFilesPath) {
-        settingsData['Debug']['original_files_path'] = originalFilesPath.value;
-
-        console.log("Updated settingsData:", JSON.stringify(settingsData, null, 2));
-    } else {
-        console.warn("Original Files Path input element not found!");
-    }
-
-    const symlinkedFilesPath = document.getElementById('file management-symlinked_files_path');
-    console.log("Symlinked Files Path element:", symlinkedFilesPath);
-    
-    if (symlinkedFilesPath) {
-        settingsData['Debug']['symlinked_files_path'] = symlinkedFilesPath.value;
-
-        console.log("Updated settingsData:", JSON.stringify(settingsData, null, 2));
-    } else {
-        console.warn("Symlinked Files Path input element not found!");
-    }
-
-    console.log("Final settings data to be sent:", JSON.stringify(settingsData, null, 2));
-
-    return fetch('/settings/api/settings', {
-        method: 'POST',
-        headers: {
-            'Content-Type': 'application/json',
-        },
-        body: JSON.stringify(settingsData)
-    })
-    .then(response => response.json())
-    .then(data => {
-        console.log("Server response:", data);
-        if (data.status === 'success') {
-            showPopup({ type: POPUP_TYPES.SUCCESS, title: 'Success', message: 'Settings saved successfully' });
-        } else {
-            showPopup({ type: POPUP_TYPES.ERROR, title: 'Error', message: 'Error saving settings: ' + data.message });
-        }
-    })
-    .catch(error => {
-        console.error('Error:', error);
-        showPopup({type: POPUP_TYPES.ERROR, title: 'Error', message: 'Error saving settings:' + data.message });
-        throw error;
-    });
-}
-
-function updateContentSourceCheckPeriods() {
-    const contentSourcesDiv = document.getElementById('content-source-check-periods');
-    if (!contentSourcesDiv) {
-        console.warn("Element with id 'content-source-check-periods' not found. Skipping update.");
-        return;
-    }
-
-    const enabledContentSources = Object.keys(settingsData['Content Sources'] || {}).filter(source => settingsData['Content Sources'][source].enabled);
-    
-    contentSourcesDiv.innerHTML = '';
-    enabledContentSources.forEach(source => {
-        const div = document.createElement('div');
-        div.className = 'content-source-check-period';
-        div.innerHTML = `
-            <label for="debug-content-source-${source}">${source}:</label>
-            <input type="number" id="debug-content-source-${source}" name="Debug.content_source_check_period.${source}" value="${(settingsData['Debug'] && settingsData['Debug']['content_source_check_period'] && settingsData['Debug']['content_source_check_period'][source]) || ''}" min="1" class="settings-input" placeholder="Default">
-        `;
-        contentSourcesDiv.appendChild(div);
-    });
-}
-
-// Update the DOMContentLoaded event listener
-document.addEventListener('DOMContentLoaded', () => {
-    loadSettingsData().then(() => {
-        // Ensure the content-source-check-periods element exists before calling the function
-        if (document.getElementById('content-source-check-periods')) {
-            updateContentSourceCheckPeriods();
-        } else {
-            console.warn("Element with id 'content-source-check-periods' not found. Make sure it exists in your HTML.");
-        }
-        // Add any other initialization functions here
-    });
-=======
 import { showPopup, POPUP_TYPES } from './notifications.js';
 
 // Declare settingsData globally
@@ -1688,5 +935,4 @@
             console.warn("Element with id 'content-source-check-periods' not found. Make sure it exists in your HTML.");
         }
     });
->>>>>>> fad53721
 });