--- conflicted
+++ resolved
@@ -1,31 +1,15 @@
 import logging
 import time
-<<<<<<< HEAD
-from typing import Dict, Any
-from database import get_all_media_items
-from run_program import get_and_add_recent_collected_from_plex, run_recent_local_library_scan
-from utilities.local_library_scan import check_local_file_for_item
-=======
 from typing import Dict, Any, Optional
 from database import get_all_media_items
 from run_program import get_and_add_recent_collected_from_plex, run_recent_local_library_scan
 from utilities.local_library_scan import check_local_file_for_item, local_library_scan
 from utilities.plex_functions import plex_update_item
->>>>>>> fad53721
 from not_wanted_magnets import add_to_not_wanted, add_to_not_wanted_urls
 from queues.adding_queue import AddingQueue
 from debrid import get_debrid_provider
 from settings import get_setting
 from debrid.common import timed_lru_cache
-<<<<<<< HEAD
-
-class CheckingQueue:
-    def __init__(self):
-        self.items = []
-        self.checking_queue_times = {}
-        self.progress_checks = {}
-        self.debrid_provider = get_debrid_provider()
-=======
 from pathlib import Path
 import os
 
@@ -45,7 +29,6 @@
     def __init__(self):
         # __init__ will be called every time, but instance is already created
         pass
->>>>>>> fad53721
 
     def update(self):
         db_items = get_all_media_items(state="Checking")
@@ -133,11 +116,7 @@
             self.remove_item(item)
 
     @timed_lru_cache(seconds=30)
-<<<<<<< HEAD
-    def get_torrent_progress(self, torrent_id: str) -> int:
-=======
     def get_torrent_progress(self, torrent_id: str) -> Optional[int]:
->>>>>>> fad53721
         """Get the current progress percentage for a torrent"""
         try:
             torrent_info = self.debrid_provider.get_torrent_info(torrent_id)
@@ -145,19 +124,10 @@
                 return torrent_info.get('progress', 0)
             else:
                 logging.info(f"Torrent {torrent_id} not found on Real-Debrid (404)")
-<<<<<<< HEAD
-                from queue_manager import QueueManager  # Import here to avoid circular import
-                queue_manager = QueueManager()
-                self.handle_missing_torrent(torrent_id, queue_manager)
-        except Exception as e:
-            logging.error(f"Failed to get progress for torrent {torrent_id}: {str(e)}")
-            return 0
-=======
                 return None
         except Exception as e:
             logging.error(f"Failed to get progress for torrent {torrent_id}: {str(e)}")
             return None
->>>>>>> fad53721
 
     def get_torrent_state(self, torrent_id: str) -> str:
         """Get the current state of a torrent (downloaded or downloading)"""
@@ -190,8 +160,6 @@
         self.checking_queue_times[item['id']] = time.time()
         logging.debug(f"Added item {item['id']} to checking queue")
 
-<<<<<<< HEAD
-=======
         from notifications import send_notifications
         from routes.settings_routes import get_enabled_notifications, get_enabled_notifications_for_category
         from extensions import app
@@ -227,7 +195,6 @@
         except Exception as e:
             logging.error(f"Failed to send state change notification: {str(e)}")
 
->>>>>>> fad53721
     def remove_item(self, item: Dict[str, Any]):
         torrent_id = item.get('filled_by_torrent_id')
         self.items = [i for i in self.items if i['id'] != item['id']]
@@ -244,24 +211,6 @@
             logging.debug(f"Cleaned up progress checks for torrent {torrent_id} as it has no more associated items")
 
     def process(self, queue_manager):
-<<<<<<< HEAD
-        logging.debug(f"Starting to process checking queue with {len(self.items)} items")
-        logging.debug("Processing checking queue")
-        current_time = time.time()
-
-        # Process collected content from Plex
-        if not get_setting('Debug', 'symlink_collected_files'):
-            get_and_add_recent_collected_from_plex()
-        else:
-            for item in self.items:
-                if check_local_file_for_item(item):
-                    logging.info(f"Local file found for item {item['id']}")
-                    pass
-                else:
-                    logging.info(f"Local file not found for item {item['id']}, running recent local library scan")
-                    run_recent_local_library_scan()
-
-=======
         if self.items:
             item = self.items[0]
             item_identifier = queue_manager.generate_identifier(item)
@@ -269,7 +218,6 @@
         #logging.debug(f"Starting to process checking queue with {len(self.items)} items")
         current_time = time.time()
 
->>>>>>> fad53721
         adding_queue = AddingQueue()
 
         # Group items by torrent ID
@@ -284,69 +232,14 @@
                 items_by_torrent[torrent_id] = []
             items_by_torrent[torrent_id].append(item)
             logging.debug(f"Grouped item {item['id']} under torrent ID {torrent_id}")
-<<<<<<< HEAD
-            if item['id'] not in self.checking_queue_times:
-=======
             # Ensure checking_queue_times is initialized for this item
             if item['id'] not in self.checking_queue_times:
                 logging.warning(f"Item {item['id']} missing from checking_queue_times. Initializing with current time.")
->>>>>>> fad53721
                 self.checking_queue_times[item['id']] = current_time
 
         # Process items by torrent ID
         for torrent_id, items in items_by_torrent.items():
             try:
-<<<<<<< HEAD
-                logging.debug(f"Processing torrent {torrent_id} with {len(items)} associated items: {[item['id'] for item in items]}")
-                torrent_info = self.debrid_provider.get_torrent_info(torrent_id)
-                
-                if torrent_info:
-                    current_progress = self.get_torrent_progress(torrent_id)
-                    
-                    if torrent_id not in self.progress_checks:
-                        logging.debug(f"Initializing progress check for torrent {torrent_id} with progress {current_progress}")
-                        self.progress_checks[torrent_id] = {'last_check': current_time, 'last_progress': current_progress}
-                    
-                    last_check = self.progress_checks[torrent_id]['last_check']
-                    last_progress = self.progress_checks[torrent_id]['last_progress']
-                    logging.debug(f"Torrent {torrent_id} - Current progress: {current_progress}%, Last progress: {last_progress}%, Time since last check: {current_time - last_check}s")
-                    
-                    # Check if we've exceeded the checking queue period for non-actively-downloading items
-                    if current_progress == 100:
-                        oldest_item_time = min(self.checking_queue_times.get(item['id'], current_time) for item in items)
-                        time_in_queue = current_time - oldest_item_time
-                        checking_queue_limit = get_setting('Debug', 'checking_queue_period')
-                        
-                        logging.info(f"Torrent {torrent_id} has been in checking queue for {time_in_queue:.1f} seconds (limit: {checking_queue_limit} seconds)")
-                        
-                        if time_in_queue > checking_queue_limit:
-                            logging.info(f"Removing torrent {torrent_id} from debrid service as content was not found within {checking_queue_limit} seconds")
-                            try:
-                                self.debrid_provider.remove_torrent(torrent_id)
-                            except Exception as e:
-                                logging.error(f"Failed to remove torrent {torrent_id}: {str(e)}")
-                            # Move all items for this torrent back to Wanted
-                            for item in items:
-                                queue_manager.move_to_wanted(item, "Checking")
-                                items_to_remove.append(item)
-                            continue
-
-                    # Skip remaining checks if the torrent is completed
-                    if current_progress == 100:
-                        continue
-                    
-                    if current_time - last_check >= 300:  # 5 minutes
-                        if current_progress == last_progress:
-                            logging.info(f"No progress for torrent {torrent_id} in 5 minutes. Moving all associated items back to Wanted queue.")
-                            try:
-                                self.debrid_provider.remove_torrent(torrent_id)
-                            except Exception as e:
-                                logging.error(f"Failed to remove torrent {torrent_id}: {str(e)}")
-                            self.move_items_to_wanted(items, queue_manager, adding_queue, torrent_id)
-                            items_to_remove.extend(items)
-                        else:
-                            self.progress_checks[torrent_id] = {'last_check': current_time, 'last_progress': current_progress}
-=======
                 logging.debug(f"Processing torrent {torrent_id} with {len(items)} associated items")
                 
                 # Use the cached get_torrent_progress which includes error handling for 404s
@@ -451,7 +344,6 @@
                         items_to_remove.extend(items)
                     else:
                         self.progress_checks[torrent_id] = {'last_check': current_time, 'last_progress': current_progress}
->>>>>>> fad53721
 
             except Exception as e:
                 logging.error(f"Error processing items for torrent {torrent_id} in checking queue: {e}", exc_info=True)
@@ -460,11 +352,7 @@
         for item in items_to_remove:
             self.remove_item(item)
 
-<<<<<<< HEAD
-        logging.debug(f"Finished processing checking queue. Remaining items: {len(self.items)}")
-=======
         #logging.debug(f"Finished processing checking queue. Remaining items: {len(self.items)}")
->>>>>>> fad53721
 
     def move_items_to_wanted(self, items, queue_manager, adding_queue, torrent_id):
         for item in items:
@@ -500,9 +388,4 @@
         
         # Clean up progress cache for removed torrents
         current_torrent_ids = {item.get('filled_by_torrent_id') for item in self.items if item.get('filled_by_torrent_id')}
-<<<<<<< HEAD
-        # self.progress_cache = {k: v for k, v in self.progress_cache.items() if k in current_torrent_ids}
-        # self.progress_cache_times = {k: v for k, v in self.progress_cache_times.items() if k in current_torrent_ids}
-=======
->>>>>>> fad53721
         logging.debug(f"Cleaned up checking time for item ID: {current_item_ids}")