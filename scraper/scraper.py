import PTN
import logging
import re
import requests
from typing import List, Dict, Any, Tuple, Optional
from difflib import SequenceMatcher
from concurrent.futures import ThreadPoolExecutor, as_completed
from .zilean import scrape_zilean
from .torrentio import scrape_torrentio
from .knightcrawler import scrape_knightcrawler
from .comet import scrape_comet
from .prowlarr import scrape_prowlarr
from .jackett import scrape_jackett
from settings import get_setting
import time
from metadata.metadata import get_overseerr_movie_details, get_overseerr_cookies, imdb_to_tmdb, get_overseerr_show_details, get_overseerr_show_episodes, get_episode_count_for_seasons, get_all_season_episode_counts
from pprint import pformat
import json
from fuzzywuzzy import fuzz
<<<<<<< HEAD
import nltk
=======
#import nltk
>>>>>>> 1f1b36b1
#from nltk.corpus import stopwords
#from nltk.tokenize import word_tokenize

def log_filter_result(title: str, resolution: str, filter_reason: str = None):
    if filter_reason:
        logging.debug(f"Release: '{title}' (Resolution: {resolution}) - Filtered out: {filter_reason}")
    else:
        logging.debug(f"Release: '{title}' (Resolution: {resolution}) - Passed filters")

def detect_hdr(title: str) -> bool:
    # Convert title to uppercase for case-insensitive matching
    upper_title = title.upper()
    
    # List of HDR-related terms
    hdr_terms = ['HDR', 'DV', 'DOVI', 'DOLBY VISION', 'DOLBY.VISION', 'HDR10+', 'HDR10PLUS', 'HDR10']
    
    # Check for HDR terms, ensuring they are not part of other words
    for term in hdr_terms:
        # Use word boundaries to ensure we're matching whole words or abbreviations
        if re.search(r'\b' + re.escape(term) + r'\b', upper_title):
            # Special case for 'DV' to exclude 'DVDRIP'
            if term == 'DV' and 'DVDRIP' in upper_title:
                continue
            return True
    
    # Check for HLG (Hybrid Log-Gamma) separately as it doesn't need word boundaries
    if 'HLG' in upper_title:
        return True
    
    return False

def is_regex(pattern):
    """Check if a pattern is likely to be a regex."""
    return any(char in pattern for char in r'.*?+^$()[]{}|\\')

def smart_search(pattern, text):
    """Perform either regex search or simple string matching."""
    if is_regex(pattern):
        try:
            return re.search(pattern, text, re.IGNORECASE) is not None
        except re.error:
            # If regex is invalid, fall back to simple string matching
            return pattern.lower() in text.lower()
    else:
        return pattern.lower() in text.lower()

def similarity(a: str, b: str) -> float:
    return SequenceMatcher(None, a.lower(), b.lower()).ratio()

'''
def download_nltk_data():
    resources = ['punkt', 'stopwords']
    for resource in resources:
        try:
            nltk.data.find(f'tokenizers/{resource}')
        except LookupError:
            try:
                nltk.download(resource, quiet=True)
                logging.info(f"Downloaded NLTK resource: {resource}")
            except Exception as e:
                logging.error(f"Failed to download NLTK resource {resource}: {e}")
'''

def improved_title_similarity(query_title: str, result_title: str) -> float:
    # Parse the result title using PTN
    parsed_result = PTN.parse(result_title)
    ptn_title = parsed_result.get('title', result_title)

    # Normalize titles
    query_title = query_title.lower()
    ptn_title = ptn_title.lower()

    # Calculate token sort ratio
    token_sort_ratio = fuzz.token_sort_ratio(query_title, ptn_title)

    # Calculate token set ratio
    token_set_ratio = fuzz.token_set_ratio(query_title, ptn_title)

    # Check if the first word matches
    query_first_word = query_title.split()[0] if query_title else ''
    ptn_first_word = ptn_title.split()[0] if ptn_title else ''
    first_word_match = query_first_word == ptn_first_word

    # Check for additional words in PTN title
    query_words = set(query_title.split())
    ptn_words = set(ptn_title.split())
    additional_words = ptn_words - query_words

    # Calculate final similarity score
    similarity = (token_sort_ratio * 0.4) + (token_set_ratio * 0.4)  # 80% weight to fuzzy matching
    if first_word_match:
        similarity += 10  # 10% bonus for first word match

    # Penalty for additional words
    similarity -= len(additional_words) * 5  # 5% penalty per additional word

    # Normalize the score to be between 0 and 100
    similarity = max(0, min(similarity, 100))

    return similarity / 100  # Return as a float between 0 and 1


def calculate_bitrate(size_gb, runtime_minutes):
    if not size_gb or not runtime_minutes:
        return 0
    size_bits = size_gb * 8 * 1024 * 1024 * 1024  # Convert GB to bits
    runtime_seconds = runtime_minutes * 60
    bitrate_mbps = (size_bits / runtime_seconds) / 1000  # Convert to Mbps
    return round(bitrate_mbps, 2)

def detect_resolution(title: str) -> str:
    #logging.debug(f"Detecting resolution for title: '{title}'")
    resolution_patterns = [
        (r'(?:^|\.)2160p(?:\.|$)', '2160p'),
        (r'(?:^|\.)(4k|uhd)(?:\.|$)', '2160p'),
        (r'(?:^|\.)1080p(?:\.|$)', '1080p'),
        (r'(?:^|\.)720p(?:\.|$)', '720p'),
        (r'(?:^|\.)480p(?:\.|$)', '480p'),
    ]
    title_lower = title.lower()

    detected_resolutions = []

    # Check for all resolution patterns
    for pattern, res in resolution_patterns:
        if re.search(pattern, title_lower, re.IGNORECASE):
            detected_resolutions.append(res)
            #logging.debug(f"Matched pattern '{pattern}' in title. Detected resolution: {res}")

    # Look for numbers followed by 'p' surrounded by periods
    p_matches = re.findall(r'(?:^|\.)(\d+)p(?:\.|$)', title_lower)
    for p_value in p_matches:
        p_value = int(p_value)
        if p_value >= 2160:
            detected_resolutions.append('2160p')
        elif p_value >= 1080:
            detected_resolutions.append('1080p')
        elif p_value >= 720:
            detected_resolutions.append('720p')
        elif p_value >= 480:
            detected_resolutions.append('480p')

    if detected_resolutions:
        # Sort resolutions and pick the highest
        resolution_order = ['480p', '720p', '1080p', '2160p']
        highest_resolution = max(detected_resolutions, key=lambda x: resolution_order.index(x))
        #logging.debug(f"Multiple resolutions detected: {detected_resolutions}. Choosing highest: {highest_resolution}")
        return highest_resolution
    else:
        #logging.debug("No resolution detected. Returning 'Unknown'")
        return 'Unknown'

# Update parse_torrent_info to use our detect_resolution function
def parse_torrent_info(title: str) -> Dict[str, Any]:
    parsed_info = PTN.parse(title)
    detected_resolution = detect_resolution(title)
    parsed_info['resolution'] = detected_resolution
    return parsed_info

def get_tmdb_season_info(tmdb_id: int, season_number: int, api_key: str) -> Optional[Dict[str, Any]]:
    url = f"https://api.themoviedb.org/3/tv/{tmdb_id}/season/{season_number}"
    headers = {
        "Authorization": f"Bearer {api_key}",
        "accept": "application/json"
    }
    try:
        response = requests.get(url, headers=headers)
        response.raise_for_status()
        return response.json()
    except requests.RequestException as e:
        logging.error(f"Error fetching TMDB season info: {e}")
        return None

def get_media_info_for_bitrate(media_items: List[Dict[str, Any]]) -> List[Dict[str, Any]]:
    """
    Retrieve episode count and runtime information for given media items.
    
    Args:
    media_items (List[Dict[str, Any]]): List of media items to process.
    
    Returns:
    List[Dict[str, Any]]: List of media items with additional 'episode_count' and 'runtime' fields.
    """
    overseerr_url = get_setting('Overseerr', 'url')
    overseerr_api_key = get_setting('Overseerr', 'api_key')
    if not overseerr_url or not overseerr_api_key:
        logging.error("Overseerr URL or API key not set. Please configure in settings.")
        return []

    cookies = get_overseerr_cookies(overseerr_url)
    processed_items = []

    for item in media_items:
        try:
            if item['media_type'] == 'movie':
                details = get_overseerr_movie_details(overseerr_url, overseerr_api_key, item['tmdb_id'], cookies)
                if details:
                    item['episode_count'] = 1
                    item['runtime'] = details.get('runtime', 100)  # Default to 100 minutes if not available
                else:
                    logging.warning(f"Could not fetch details for movie: {item['title']}")
                    item['episode_count'] = 1
                    item['runtime'] = 100  # Default value
            
            elif item['media_type'] == 'episode':
                show_details = get_overseerr_show_details(overseerr_url, overseerr_api_key, item['tmdb_id'], cookies)
                if show_details:
                    seasons = show_details.get('seasons', [])
                    item['episode_count'] = sum(season.get('episodeCount', 0) for season in seasons if season.get('seasonNumber', 0) != 0)
                    
                    # Try to get runtime from TMDB API first
                    tmdb_api_key = get_setting('TMDB', 'api_key')
                    if tmdb_api_key:
                        first_season = next((s for s in seasons if s.get('seasonNumber', 0) != 0), None)
                        if first_season:
                            season_info = get_tmdb_season_info(item['tmdb_id'], first_season['seasonNumber'], tmdb_api_key)
                            if season_info and season_info.get('episodes'):
                                item['runtime'] = season_info['episodes'][0].get('runtime', 30)
                            else:
                                item['runtime'] = 30
                        else:
                            item['runtime'] = 30
                    else:
                        # Fallback to Overseerr data if TMDB API key is not available
                        if seasons:
                            first_season = next((s for s in seasons if s.get('seasonNumber', 0) != 0), None)
                            if first_season:
                                season_details = get_overseerr_show_episodes(overseerr_url, overseerr_api_key, item['tmdb_id'], first_season['seasonNumber'], cookies)
                                first_episode = season_details.get('episodes', [{}])[0]
                                item['runtime'] = first_episode.get('runtime', 30)
                            else:
                                item['runtime'] = 30
                        else:
                            item['runtime'] = 30
                else:
                    logging.warning(f"Could not fetch details for TV show: {item['title']}")
                    item['episode_count'] = 1
                    item['runtime'] = 30  # Default value
            
            logging.debug(f"Processed {item['title']}: {item['episode_count']} episodes, {item['runtime']} minutes per episode/movie")
            processed_items.append(item)

        except Exception as e:
            logging.error(f"Error processing item {item['title']}: {str(e)}")
            # Add item with default values in case of error
            item['episode_count'] = 1
            item['runtime'] = 30 if item['media_type'] == 'episode' else 100
            processed_items.append(item)

    return processed_items

def parse_size(size):
    if isinstance(size, (int, float)):
        return float(size)  # Assume it's already in GB
    elif isinstance(size, str):
        size = size.upper()
        if 'GB' in size:
            return float(size.replace('GB', '').strip())
        elif 'MB' in size:
            return float(size.replace('MB', '').strip()) / 1024
        elif 'KB' in size:
            return float(size.replace('KB', '').strip()) / (1024 * 1024)
    return 0  # Default to 0 if unable to parse

# Update preprocess_title function to not remove resolution information
def preprocess_title(title):
    # Remove only non-resolution quality terms
    terms_to_remove = ['web-dl', 'webrip', 'bluray', 'dvdrip']
    for term in terms_to_remove:
        title = re.sub(r'\b' + re.escape(term) + r'\b', '', title, flags=re.IGNORECASE)
    return title.strip()

def detect_season_pack(title: str) -> str:
    normalized_title = normalize_title(title)
    parsed = PTN.parse(normalized_title)
    
    if 'season' in parsed:
        seasons = parsed['season']
        if isinstance(seasons, list):
            return ','.join(str(s) for s in sorted(set(seasons)))
        else:
            return str(seasons)
    
    if re.search(r'\b(complete series|all seasons|all episodes)\b', normalized_title, re.IGNORECASE):
        return 'Complete'
    
    range_match = re.search(r'(?:s|season)\.?(\d{1,2})\.?-\.?(?:s|season)?\.?(\d{1,2})', normalized_title, re.IGNORECASE)
    if range_match:
        start, end = map(int, range_match.groups())
        return ','.join(str(s) for s in range(start, end + 1))
    
    consecutive_seasons = re.findall(r'(?<!\d)(\d{1,2})(?=[.\s]|$)', normalized_title)
    if len(consecutive_seasons) > 1:
        seasons = sorted(set(map(int, consecutive_seasons)))
        return ','.join(map(str, seasons))
    
    return 'Unknown'

def get_resolution_rank(quality: str) -> int:
    quality = quality.lower()
    parsed = PTN.parse(quality)
    resolution = parsed.get('resolution', '').lower()
    
    if resolution:
        if compare_resolutions(resolution, '2160p') >= 0:
            return 4
        elif compare_resolutions(resolution, '1080p') >= 0:
            return 3
        elif compare_resolutions(resolution, '720p') >= 0:
            return 2
        elif compare_resolutions(resolution, 'sd') >= 0:
            return 1
    return 0  # For unknown resolutions

def extract_season_episode(text: str) -> Tuple[int, int]:
    season_episode_pattern = r'S(\d+)(?:E(\d+))?'
    match = re.search(season_episode_pattern, text, re.IGNORECASE)
    if match:
        season = int(match.group(1))
        episode = int(match.group(2)) if match.group(2) else None
        return season, episode
    return None, None

def extract_title_and_se(torrent_name: str) -> Tuple[str, int, int]:
    parsed = PTN.parse(torrent_name)
    title = parsed.get('title', torrent_name)
    season = parsed.get('season')
    episode = parsed.get('episode')
    return title, season, episode

def rank_result_key(result: Dict[str, Any], all_results: List[Dict[str, Any]], query: str, query_year: int, query_season: int, query_episode: int, multi: bool, content_type: str, version_settings: Dict[str, Any]) -> Tuple:
    torrent_title = result.get('title', '')
    parsed = result.get('parsed_info', {})
    extracted_title = parsed.get('title', torrent_title)
    torrent_year = parsed.get('year')
    torrent_season, torrent_episode = parsed.get('season'), parsed.get('episode')

    # Get user-defined weights
    resolution_weight = int(version_settings.get('resolution_weight', 3))
    hdr_weight = int(version_settings.get('hdr_weight', 3))
    similarity_weight = int(version_settings.get('similarity_weight', 3))
    size_weight = int(version_settings.get('size_weight', 3))
    bitrate_weight = int(version_settings.get('bitrate_weight', 3))

    # Calculate base scores
    title_similarity = similarity(extracted_title, query)
    resolution_score = get_resolution_rank(torrent_title)
    hdr_score = 1 if result.get('is_hdr', False) and version_settings.get('enable_hdr', True) else 0

    scraper = result.get('scraper', '').lower()

    size = float(result['size'])  # Extract the numeric value from the size string
    bitrate = float(result['bitrate'])  # Extract the numeric value from the bitrate string
    
    # Calculate percentile ranks for size and bitrate
    all_sizes = [float(r['size']) for r in all_results]
    all_bitrates = [float(r['bitrate']) for r in all_results]

    def percentile_rank(value, all_values):
        return sum(1 for v in all_values if v <= value) / len(all_values) if all_values else 0

    size_percentile = percentile_rank(size, all_sizes)
    bitrate_percentile = percentile_rank(bitrate, all_bitrates)

    # Normalize scores to a 0-10 range
    normalized_similarity = title_similarity * 10
    normalized_resolution = min(resolution_score * 2.5, 10)  # Assuming max resolution score is 4
    normalized_hdr = hdr_score * 10
    normalized_size = size_percentile * 10
    normalized_bitrate = bitrate_percentile * 10

    # Apply weights
    weighted_similarity = normalized_similarity * similarity_weight
    weighted_resolution = normalized_resolution * resolution_weight
    weighted_hdr = normalized_hdr * hdr_weight
    weighted_size = normalized_size * size_weight
    weighted_bitrate = normalized_bitrate * bitrate_weight

    # Existing logic for year, season, and episode matching
    year_match = 5 if query_year == torrent_year else (1 if abs(query_year - (torrent_year or 0)) <= 1 else 0)
    season_match = 5 if query_season == torrent_season else 0
    episode_match = 5 if query_episode == torrent_episode else 0

    # Multi-pack handling
    season_pack = result.get('season_pack', 'Unknown')
    is_multi_pack = season_pack != 'N/A' and season_pack != 'Unknown'
    
    if is_multi_pack:
        if season_pack == 'Complete':
            num_items = 100  # Assign a high value for complete series
        else:
            num_items = len(season_pack.split(','))
        
        is_queried_season_pack = str(query_season) in season_pack.split(',')
    else:
        num_items = 1
        is_queried_season_pack = False

    # Apply a bonus for multi-packs when requested, scaled by the number of items
    MULTI_PACK_BONUS = 20  # Base bonus
    multi_pack_score = (50 + (MULTI_PACK_BONUS * num_items)) if multi and is_queried_season_pack else 0

    # Penalize multi-packs when looking for single episodes
    SINGLE_EPISODE_PENALTY = -25
    single_episode_score = SINGLE_EPISODE_PENALTY if not multi and is_multi_pack and query_episode is not None else 0


    # Implement preferred filtering logic
    preferred_filter_score = 0
    torrent_title_lower = torrent_title.lower()

    # Apply preferred_filter_in bonus
    preferred_filter_in_breakdown = {}
    for pattern, weight in version_settings.get('preferred_filter_in', []):
        if smart_search(pattern, torrent_title):
            preferred_filter_score += weight
            preferred_filter_in_breakdown[pattern] = weight

    # Apply preferred_filter_out penalty
    preferred_filter_out_breakdown = {}
    for pattern, weight in version_settings.get('preferred_filter_out', []):
        if smart_search(pattern, torrent_title):
            preferred_filter_score -= weight
            preferred_filter_out_breakdown[pattern] = -weight

    # Combine scores
    total_score = (
        weighted_similarity +
        weighted_resolution +
        weighted_hdr +
        weighted_size +
        weighted_bitrate +
        (year_match * 5) +
        (season_match * 5) +
        (episode_match * 5) +
        multi_pack_score +
        single_episode_score +
        preferred_filter_score
    )

    # Content type matching score
    content_type_score = 0
    if content_type.lower() == 'movie':
        if re.search(r'(s\d{2}|e\d{2}|season|episode)', torrent_title, re.IGNORECASE):
            content_type_score = -500
    elif content_type.lower() == 'episode':
        # Check for clear TV show indicators
        tv_indicators = re.search(r'(s\d{2}|e\d{2}|season|episode)', torrent_title, re.IGNORECASE)
        year_range = re.search(r'\[(\d{4}).*?(\d{4})\]', torrent_title)
        
        if not tv_indicators:
            # If no clear TV indicators, check for year ranges typical of TV collections
            if year_range:
                start_year, end_year = map(int, year_range.groups())
                if end_year - start_year > 1:  # Spans multiple years, likely a TV show
                    content_type_score = 0
                else:
                    content_type_score = -500
            else:
                content_type_score = -500
    else:
        logging.warning(f"Unknown content type: {content_type} for result: {torrent_title}")

    # Add content_type_score to the total score
    total_score += content_type_score

    # Create a score breakdown
    score_breakdown = {
        'similarity_score': round(weighted_similarity, 2),
        'resolution_score': round(weighted_resolution, 2),
        'hdr_score': round(weighted_hdr, 2) if version_settings.get('enable_hdr', True) else 0,
        'size_score': round(weighted_size, 2),
        'bitrate_score': round(weighted_bitrate, 2),
        'year_match': year_match * 5,
        'season_match': season_match * 5,
        'episode_match': episode_match * 5,
        'multi_pack_score': multi_pack_score,
        'single_episode_score': single_episode_score,
        'preferred_filter_score': preferred_filter_score,
        'preferred_filter_in_breakdown': preferred_filter_in_breakdown,
        'preferred_filter_out_breakdown': preferred_filter_out_breakdown,
        'content_type_score': content_type_score,
        'total_score': round(total_score, 2)
    }
    # Add multi-pack information to the score breakdown
    score_breakdown['is_multi_pack'] = is_multi_pack
    score_breakdown['num_items'] = num_items
    score_breakdown['multi_pack_score'] = multi_pack_score
    score_breakdown['single_episode_score'] = single_episode_score

    # Add version-specific information
    score_breakdown['version'] = {
        'max_resolution': version_settings.get('max_resolution', 'Not specified'),
        'enable_hdr': version_settings.get('enable_hdr', True),
        'weights': {
            'resolution': resolution_weight,
            'hdr': hdr_weight,
            'similarity': similarity_weight,
            'size': size_weight,
            'bitrate': bitrate_weight
        },
        'min_size_gb': version_settings.get('min_size_gb', 0.01)
    }

    # Add the score breakdown to the result
    result['score_breakdown'] = score_breakdown

    # Return negative total_score to sort in descending order
    return (-total_score, -year_match, -season_match, -episode_match)
    
def trim_magnet(magnet: str) -> str:
    return magnet.split('&dn=')[0] if '&dn=' in magnet else magnet

# Make sure to keep the compare_resolutions function as it is used in the resolution_filter
def compare_resolutions(res1: str, res2: str) -> int:
    resolution_order = {
        '2160p': 6, '4k': 6, 'uhd': 6,
        '1440p': 5, 'qhd': 5,
        '1080p': 4, 'fhd': 4,
        '720p': 3, 'hd': 3,
        '480p': 2, 'sd': 2,
        '360p': 1
    }

    res1 = res1.lower()
    res2 = res2.lower()

    val1 = resolution_order.get(res1, 0)
    val2 = resolution_order.get(res2, 0)

    return val1 - val2

def round_size(size: str) -> int:
    try:
        # Convert size to float and round to nearest whole number
        return round(float(size))
    except ValueError:
        # If size can't be converted to float, return 0
        return 0

def deduplicate_results(results: List[Dict[str, Any]]) -> List[Dict[str, Any]]:
    unique_results = {}
    title_size_map = {}

    for index, result in enumerate(results):
        magnet = result.get('magnet', '')
        title = result.get('title', '').lower()  # Convert to lowercase for case-insensitive comparison
        size = result.get('size', '')
        rounded_size = round_size(size)

        # First check: Use magnet link
        if magnet:
            trimmed_magnet = trim_magnet(magnet)
            unique_id = trimmed_magnet
        else:
            unique_id = f"{title}_{rounded_size}"

        is_duplicate = False

        # Check for duplicates using magnet or title_size
        if unique_id in unique_results:
            is_duplicate = True
            existing_result = unique_results[unique_id]
        elif f"{title}_{rounded_size}" in title_size_map:
            is_duplicate = True
            existing_result = title_size_map[f"{title}_{rounded_size}"]

        if is_duplicate:
            #logging.debug(f"Existing: '{existing_result.get('title')}', New: '{title}'")
            if len(result) > len(existing_result):
                unique_results[unique_id] = result
                title_size_map[f"{title}_{rounded_size}"] = result
            elif len(result) == len(existing_result) and result.get('seeders', 0) > existing_result.get('seeders', 0):
                unique_results[unique_id] = result
                title_size_map[f"{title}_{rounded_size}"] = result
        else:
            unique_results[unique_id] = result
            title_size_map[f"{title}_{rounded_size}"] = result

    return list(unique_results.values())
    
def filter_results(results: List[Dict[str, Any]], tmdb_id: str, title: str, year: int, content_type: str, season: int, episode: int, multi: bool, version_settings: Dict[str, Any], runtime: int, episode_count: int, season_episode_counts: Dict[int, int]) -> List[Dict[str, Any]]:
    filtered_results = []
    resolution_wanted = version_settings.get('resolution_wanted', '<=')
    max_resolution = version_settings.get('max_resolution', '2160p')
    min_size_gb = float(version_settings.get('min_size_gb', 0.01))
    filter_in = version_settings.get('filter_in', [])
    filter_out = version_settings.get('filter_out', [])
    enable_hdr = version_settings.get('enable_hdr', False)

    def resolution_filter(result_resolution):
        comparison = compare_resolutions(result_resolution, max_resolution)
        if resolution_wanted == '<=':
            return comparison <= 0
        elif resolution_wanted == '==':
            return comparison == 0
        elif resolution_wanted == '>=':
            return comparison >= 0
        return False

    for result in results:
        original_title = result.get('title', '')
        detected_resolution = detect_resolution(original_title)
        preprocessed_title = preprocess_title(original_title)
        parsed_info = parse_torrent_info(preprocessed_title)
        parsed_info['resolution'] = detected_resolution

        # Apply resolution filter
        if not resolution_filter(detected_resolution):
            log_filter_result(original_title, detected_resolution, f"Resolution mismatch (max: {max_resolution}, wanted: {resolution_wanted})")
            continue

        # Apply HDR filter
        is_hdr = detect_hdr(original_title)
        if not enable_hdr and is_hdr:
            log_filter_result(original_title, detected_resolution, "HDR content when HDR is disabled")
            continue

        # Check title similarity
        title_sim = improved_title_similarity(title, original_title)
        #logging.debug(f"Title similarity for '{original_title}': {title_sim:.2f}")
        if title_sim < 0.65:  # Increased threshold from 0.8 to 0.7
            logging.debug(f"Filtered out due to low title similarity: {title_sim:.2f}")
            continue       

        # Content type specific filtering
        if content_type.lower() == 'movie':
            parsed_year = parsed_info.get('year')
            if not parsed_year:
                log_filter_result(original_title, detected_resolution, "Missing year")
                continue
            if abs(int(parsed_year) - year) > 1:
                log_filter_result(original_title, detected_resolution, f"Year mismatch: {parsed_year} vs {year}")
                continue
        elif content_type.lower() == 'episode':
            if multi:
                if re.search(r'S\d{2}E\d{2}', original_title, re.IGNORECASE):
                    log_filter_result(original_title, detected_resolution, "Single episode result when searching for multi")
                    continue
            else:
                result_season = parsed_info.get('season')
                result_episode = parsed_info.get('episode')
                if result_season != season or result_episode != episode:
                    log_filter_result(original_title, detected_resolution, f"Season/episode mismatch: S{result_season}E{result_episode} vs S{season}E{episode}")
                    continue

        size_gb = parse_size(result.get('size', 0))

        season_pack = detect_season_pack(original_title)
        scraper = result.get('scraper', '').lower()

        if scraper in ['jackett', 'zilean']:
            if season_pack != 'Unknown' and season_pack != 'N/A':
                if season_pack == 'Complete':
                    total_episodes = sum(season_episode_counts.values())
                else:
                    season_numbers = [int(s) for s in season_pack.split(',')]
                    total_episodes = sum(season_episode_counts.get(s, 0) for s in season_numbers)
                
                if total_episodes > 0:
                    size_per_episode_gb = size_gb / total_episodes
                else:
                    size_per_episode_gb = size_gb
            else:
                size_per_episode_gb = size_gb

            result['size'] = size_per_episode_gb
            #result['size'] = f"{size_per_episode_gb:.2f} GB (per episode)"
            bitrate = calculate_bitrate(size_per_episode_gb, runtime)

        else:
            result['size'] = size_gb
            #result['size'] = f"{size_gb:.2f} GB"
            bitrate = calculate_bitrate(size_gb, runtime) #* episode_count)

        result['bitrate'] = bitrate          

        # Apply custom filters with smart matching
        if filter_in and not any(smart_search(pattern, original_title) for pattern in filter_in):
            log_filter_result(original_title, detected_resolution, "Not matching any filter_in patterns")
            continue
        if filter_out:
            matched_patterns = [pattern for pattern in filter_out if smart_search(pattern, original_title)]
            if matched_patterns:
                log_filter_result(original_title, detected_resolution, f"Matching filter_out pattern(s): {', '.join(matched_patterns)}")
                continue

        if content_type == "episode":
            season_pack = detect_season_pack(original_title)
            if multi:
                if season_pack == 'Unknown':
                    log_filter_result(original_title, detected_resolution, "Non-multi result when searching for multi")
                    continue
                if season_pack != 'Complete':
                    season_numbers = [int(s) for s in season_pack.split(',')]
                    if len(season_numbers) == 2:
                        # It's a range
                        if season not in range(season_numbers[0], season_numbers[1] + 1):
                            log_filter_result(original_title, detected_resolution, f"Season pack not containing the requested season: {season}")
                            continue
                    elif season not in season_numbers:
                        log_filter_result(original_title, detected_resolution, f"Season pack not containing the requested season: {season}")
                        continue
            else:
                if season_pack != 'Unknown' and season_pack != str(season):
                    log_filter_result(original_title, detected_resolution, "Multi-episode release when searching for single episode")
                    continue

        # If the result passed all filters, add it to filtered_results
        log_filter_result(original_title, detected_resolution)
        filtered_results.append(result)

    return filtered_results

def normalize_title(title: str) -> str:
    """
    Normalize the title by replacing spaces with periods, removing colons,
    and removing duplicate periods.
    """
    # Replace spaces with periods and remove colons
    normalized = title.replace(' ', '.').replace(':', '')
    # Remove duplicate periods
    normalized = re.sub(r'\.+', '.', normalized)
    # Remove leading and trailing periods
    normalized = normalized.strip('.')
    return normalized.lower()  # Convert to lowercase for case-insensitive comparison

def scrape(imdb_id: str, tmdb_id: str, title: str, year: int, content_type: str, version: str, season: int = None, episode: int = None, multi: bool = False) -> List[Dict[str, Any]]:
    try:
        start_time = time.time()
        all_results = []

        logging.debug(f"Starting scraping for: {title} ({year}), Version: {version}")

        # Ensure content_type is correctly set
        if content_type.lower() not in ['movie', 'episode']:
            logging.warning(f"Invalid content_type: {content_type}. Defaulting to 'movie'.")
            content_type = 'movie'

        # Get TMDB ID and runtime once for all results
        overseerr_url = get_setting('Overseerr', 'url')
        overseerr_api_key = get_setting('Overseerr', 'api_key')
        cookies = get_overseerr_cookies(overseerr_url)

        # Get media info for bitrate calculation
        media_item = {
            'title': title,
            'media_type': 'movie' if content_type.lower() == 'movie' else 'episode',
            'tmdb_id': tmdb_id
        }
        enhanced_media_items = get_media_info_for_bitrate([media_item])
        if enhanced_media_items:
            episode_count = enhanced_media_items[0]['episode_count']
            runtime = enhanced_media_items[0]['runtime']
        else:
            episode_count = 1
            runtime = 100 if content_type.lower() == 'movie' else 30

        # Pre-calculate episode counts for TV shows
        season_episode_counts = {}
        if content_type.lower() == 'episode':
            season_episode_counts = get_all_season_episode_counts(overseerr_url, overseerr_api_key, tmdb_id, cookies)

        logging.debug(f"Retrieved runtime for {title}: {runtime} minutes, Episode count: {episode_count}")

        # Parse scraping settings based on version
        scraping_versions = get_setting('Scraping', 'versions', {})
        version_settings = scraping_versions.get(version, None)
        if version_settings is None:
            logging.warning(f"Version {version} not found in settings. Using default settings.")
            version_settings = {}
        logging.debug(f"Using version settings: {version_settings}")

        # Get all scraper settings
        all_scraper_settings = get_setting('Scrapers')
        logging.debug(f"Loaded scraper settings: {all_scraper_settings}")

        # Define scraper functions
        scraper_functions = {
            'Zilean': scrape_zilean,
            'Torrentio': scrape_torrentio,
            'Comet': scrape_comet,
            'Jackett': scrape_jackett,
            'Prowlarr': scrape_prowlarr
        }

        def run_scraper(scraper_name, scraper_settings):
            scraper_start = time.time()
            try:
                logging.debug(f"Starting {scraper_name} scraper")
                logging.debug(f"Scraper settings: {scraper_settings}")
                
                scraper_type = scraper_name.split('_')[0]
                scraper_func = scraper_functions.get(scraper_type)
                if not scraper_func:
                    logging.warning(f"No scraper function found for {scraper_name}")
                    return []
                
                # All scrapers now use the same parameter list
                scraper_results = scraper_func(imdb_id, title, year, content_type, season, episode, multi)
                
                if isinstance(scraper_results, tuple):
                    *_, scraper_results = scraper_results
                for item in scraper_results:
                    item['scraper'] = scraper_name
                    item['title'] = normalize_title(item.get('title', ''))  # Add normalized title
                logging.debug(f"{scraper_name} scraper found {len(scraper_results)} results")
                logging.debug(f"{scraper_name} scraper took {time.time() - scraper_start:.2f} seconds")
                return scraper_results
            except Exception as e:
                logging.error(f"Error in {scraper_name} scraper: {str(e)}", exc_info=True)
                return []

        scraping_start = time.time()
        with ThreadPoolExecutor(max_workers=len(all_scraper_settings)) as executor:
            future_to_scraper = {}
            for scraper_name, scraper_settings in all_scraper_settings.items():
                if scraper_settings.get('enabled', False):
                    future = executor.submit(run_scraper, scraper_name, scraper_settings)
                    future_to_scraper[future] = scraper_name
                else:
                    logging.debug(f"Scraper {scraper_name} is disabled, skipping")

            for future in as_completed(future_to_scraper):
                scraper_name = future_to_scraper[future]
                try:
                    results = future.result()
                    all_results.extend(results)
                except Exception as e:
                    logging.error(f"Scraper {scraper_name} generated an exception: {str(e)}")

        logging.debug(f"Total scraping time: {time.time() - scraping_start:.2f} seconds")
        logging.debug(f"Total results before filtering: {len(all_results)}")

        # Deduplicate results before filtering
        all_results = deduplicate_results(all_results)
        logging.debug(f"Total results after deduplication: {len(all_results)}")

        # Filter results
        filtered_results = filter_results(all_results, tmdb_id, title, year, content_type, season, episode, multi, version_settings, runtime, episode_count, season_episode_counts)
        filtered_out_results = [result for result in all_results if result not in filtered_results]
        logging.debug(f"Filtering took {time.time() - scraping_start:.2f} seconds")
        logging.debug(f"Total results after filtering: {len(filtered_results)}")
        logging.debug(f"Total filtered out results: {len(filtered_out_results)}")

        # Add is_multi_pack information to each result
        for result in filtered_results:
            torrent_title = result.get('title', '')
            preprocessed_title = preprocess_title(torrent_title)
            season_pack = detect_season_pack(preprocessed_title)
            is_multi_pack = season_pack != 'N/A' and season_pack != 'Unknown'
            result['is_multi_pack'] = is_multi_pack
            result['season_pack'] = season_pack

            torrent_title = result.get('title', '')
            season_pack = result.get('season_pack', 'Unknown')
            if season_pack != 'Unknown' and season_pack != 'N/A':
                if season_pack == 'Complete':
                    logging.debug(f"Multi-episode result detected: {torrent_title} (Complete series)")
                else:
                    seasons = [int(s) for s in season_pack.split(',')]
                    if len(seasons) == 1:
                        logging.debug(f"Multi-episode result detected: {torrent_title} (Season: {seasons[0]})")
                    else:
                        start_season, end_season = min(seasons), max(seasons)
                        if start_season == end_season:
                            logging.debug(f"Multi-episode result detected: {torrent_title} (Season: {start_season})")
                        elif list(range(start_season, end_season + 1)) == seasons:
                            logging.debug(f"Multi-episode result detected: {torrent_title} (Seasons: {start_season} through {end_season})")
                        else:
                            logging.debug(f"Multi-episode result detected: {torrent_title} (Seasons: {', '.join(map(str, seasons))})")
            else:
                logging.debug(f"Single episode or movie result: {torrent_title}")

            # Debug logging for multi-episode results
            #if is_multi_pack:
                #if season_pack == 'Complete':
                    #logging.debug(f"Multi-episode result detected: {torrent_title} (Complete series)")
                #else:
                    #seasons = season_pack.split(',')
                    #num_seasons = len(seasons)
                    #logging.debug(f"Multi-episode result detected: {torrent_title} (Seasons: {season_pack}, Count: {num_seasons})")
            #else:
                #logging.debug(f"Single episode or movie result: {torrent_title}")

        # Sort results
        sorting_start = time.time()

        def stable_rank_key(x):
            # First, use the rank_result_key function with content_type and version_settings
            primary_key = rank_result_key(x, filtered_results, title, year, season, episode, multi, content_type, version_settings)

            # Then, use a tuple of stable secondary keys
            secondary_keys = (
                x.get('scraper', ''),  # Scraper name
                x.get('title', ''),    # Torrent title
                x.get('size', 0),      # Size
                x.get('seeders', 0)    # Seeders
            )

            return (primary_key, secondary_keys)

        final_results = sorted(filtered_results, key=stable_rank_key)
        logging.debug(f"Sorting took {time.time() - sorting_start:.2f} seconds")

        logging.debug(f"Total results in final output: {len(final_results)}")
        logging.debug(f"Total scraping process took {time.time() - start_time:.2f} seconds")

        # Debug printing for top 5 results
        #logging.debug("Top 5 results details:")
        #for i, result in enumerate(final_results[:5], 1):
            #logging.debug(f"Rank {i}:")
            #result_info = {
                #'title': result.get('title', ''),
                #'scraper': result.get('scraper', ''),
                #'size': result.get('size', ''),
                #'bitrate': result.get('bitrate', ''),
                #'seeders': result.get('seeders', 0),
                #'score': result.get('score_breakdown', {}).get('total_score', 0),
                #'season_pack': result.get('season_pack', 'Unknown'),
                #'is_multi_pack': result.get('is_multi_pack', False)
            #}
            #logging.debug(pformat(result_info, indent=2, width=120))
            #logging.debug("-" * 80)  # Separator between results

        return final_results, filtered_out_results if filtered_out_results else None

    except Exception as e:
        logging.error(f"Unexpected error in scrape function for {title} ({year}): {str(e)}", exc_info=True)
        return []<|MERGE_RESOLUTION|>--- conflicted
+++ resolved
@@ -17,11 +17,7 @@
 from pprint import pformat
 import json
 from fuzzywuzzy import fuzz
-<<<<<<< HEAD
-import nltk
-=======
-#import nltk
->>>>>>> 1f1b36b1
+
 #from nltk.corpus import stopwords
 #from nltk.tokenize import word_tokenize
 
