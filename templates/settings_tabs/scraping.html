--- conflicted
+++ resolved
@@ -295,60 +295,37 @@
                 <div class="settings-form-group">
                     {% if value is boolean %}
                         <label class="settings-title">
-<<<<<<< HEAD
-                            <input type="checkbox" id="scraping-{{ version }}-{{ key }}" name="Scraping.versions.{{ version }}.{{ key }}" {% if value %}checked{% endif %}>
-=======
                             <input type="checkbox" id="scraping-{{ version }}-{{ key }}" 
                                    name="Scraping.versions.{{ version }}.{{ key }}" 
                                    data-section="Scraping" 
                                    data-key="versions.{{ version }}.{{ key }}"
                                    {% if value %}checked{% endif %}>
->>>>>>> 6303383a
                             {{ key|replace('_', ' ')|title }}
                         </label>
                     {% elif key == 'max_resolution' %}
                         <label for="scraping-{{ version }}-{{ key }}" class="settings-title">{{ key|replace('_', ' ')|title }}:</label>
-<<<<<<< HEAD
-                        <select id="scraping-{{ version }}-{{ key }}" name="Scraping.versions.{{ version }}.{{ key }}" class="settings-input">
-=======
                         <select id="scraping-{{ version }}-{{ key }}" 
                                 name="Scraping.versions.{{ version }}.{{ key }}" 
                                 class="settings-input"
                                 data-section="Scraping" 
                                 data-key="versions.{{ version }}.{{ key }}">
->>>>>>> 6303383a
                             {% for option in ['2160p', '1080p', '720p', 'SD'] %}
                                 <option value="{{ option }}" {% if value == option %}selected{% endif %}>{{ option }}</option>
                             {% endfor %}
                         </select>
                     {% elif key == 'resolution_wanted' %}
                         <label for="scraping-{{ version }}-{{ key }}" class="settings-title">{{ key|replace('_', ' ')|title }}:</label>
-<<<<<<< HEAD
-                        <select id="scraping-{{ version }}-{{ key }}" name="Scraping.versions.{{ version }}.{{ key }}" class="settings-input">
-=======
                         <select id="scraping-{{ version }}-{{ key }}" 
                                 name="Scraping.versions.{{ version }}.{{ key }}" 
                                 class="settings-input"
                                 data-section="Scraping" 
                                 data-key="versions.{{ version }}.{{ key }}">
->>>>>>> 6303383a
                             {% for option in ['<=', '==', '>='] %}
                                 <option value="{{ option }}" {% if value == option %}selected{% endif %}>{{ option }}</option>
                             {% endfor %}
                         </select>
                     {% elif key == 'max_size_gb' %}
                         <label for="scraping-{{ version }}-{{ key }}" class="settings-title">{{ key|replace('_', ' ')|title }}:</label>
-<<<<<<< HEAD
-                        <input type="number" id="scraping-{{ version }}-{{ key }}" name="Scraping.versions.{{ version }}.{{ key }}" value="{{ '' if value|is_infinite else value }}" class="settings-input" step="0.01" min="0" placeholder="Infinite">
-                        <p class="settings-description">Maximum size per file in GB. Leave empty for no limit.</p>
-                    {% elif key == 'min_size_gb' %}
-                        <label for="scraping-{{ version }}-{{ key }}" class="settings-title">{{ key|replace('_', ' ')|title }}:</label>
-                        <input type="number" id="scraping-{{ version }}-{{ key }}" name="Scraping.versions.{{ version }}.{{ key }}" value="{{ value }}" class="settings-input" step="0.01" min="0">
-                        <p class="settings-description">Minimum size per file in GB.</p>
-                    {% else %}
-                        <label for="scraping-{{ version }}-{{ key }}" class="settings-title">{{ key|replace('_', ' ')|title }}:</label>
-                        <input type="{{ 'number' if value is number else 'text' }}" id="scraping-{{ version }}-{{ key }}" name="Scraping.versions.{{ version }}.{{ key }}" value="{{ value }}" class="settings-input">
-=======
                         <input type="number" id="scraping-{{ version }}-{{ key }}" 
                                name="Scraping.versions.{{ version }}.{{ key }}" 
                                value="{{ '' if value|is_infinite else value }}" 
@@ -379,7 +356,6 @@
                                class="settings-input"
                                data-section="Scraping" 
                                data-key="versions.{{ version }}.{{ key }}">
->>>>>>> 6303383a
                     {% endif %}
                     {% if key == 'enable_upgrading' %}
                         <label for="scraping-{{ version }}-{{ key }}" class="settings-title">{{ key|replace('_', ' ')|title }}:</label>
@@ -403,13 +379,9 @@
             <div class="filter-list" data-version="{{ version }}" data-filter-type="filter_in">
                 {% for filter in config.filter_in %}
                 <div class="filter-item">
-<<<<<<< HEAD
-                    <input type="text" class="filter-term" value="{{ filter }}">
-=======
                     <input type="text" class="filter-term" value="{{ filter }}"
                            data-section="Scraping"
                            data-key="versions.{{ version }}.filter_in.{{ loop.index0 }}">
->>>>>>> 6303383a
                     <button type="button" class="remove-filter">Remove</button>
                 </div>
                 {% endfor %}
@@ -418,13 +390,9 @@
             <div class="filter-list" data-version="{{ version }}" data-filter-type="filter_out">
                 {% for filter in config.filter_out %}
                 <div class="filter-item">
-<<<<<<< HEAD
-                    <input type="text" class="filter-term" value="{{ filter }}">
-=======
                     <input type="text" class="filter-term" value="{{ filter }}"
                            data-section="Scraping"
                            data-key="versions.{{ version }}.filter_out.{{ loop.index0 }}">
->>>>>>> 6303383a
                     <button type="button" class="remove-filter">Remove</button>
                 </div>
                 {% endfor %}
@@ -437,17 +405,12 @@
             <div class="filter-list" data-version="{{ version }}" data-filter-type="preferred_filter_in">
                 {% for filter, weight in config.preferred_filter_in %}
                 <div class="filter-item">
-<<<<<<< HEAD
-                    <input type="text" class="filter-term" value="{{ filter }}">
-                    <input type="number" class="filter-weight" min="1" value="{{ weight }}">
-=======
                     <input type="text" class="filter-term" value="{{ filter }}"
                            data-section="Scraping"
                            data-key="versions.{{ version }}.preferred_filter_in.{{ loop.index0 }}.term">
                     <input type="number" class="filter-weight" min="1" value="{{ weight }}"
                            data-section="Scraping"
                            data-key="versions.{{ version }}.preferred_filter_in.{{ loop.index0 }}.weight">
->>>>>>> 6303383a
                     <button type="button" class="remove-filter">Remove</button>
                 </div>
                 {% endfor %}
@@ -456,17 +419,12 @@
             <div class="filter-list" data-version="{{ version }}" data-filter-type="preferred_filter_out">
                 {% for filter, weight in config.preferred_filter_out %}
                 <div class="filter-item">
-<<<<<<< HEAD
-                    <input type="text" class="filter-term" value="{{ filter }}">
-                    <input type="number" class="filter-weight" min="1" value="{{ weight }}">
-=======
                     <input type="text" class="filter-term" value="{{ filter }}"
                            data-section="Scraping"
                            data-key="versions.{{ version }}.preferred_filter_out.{{ loop.index0 }}.term">
                     <input type="number" class="filter-weight" min="1" value="{{ weight }}"
                            data-section="Scraping"
                            data-key="versions.{{ version }}.preferred_filter_out.{{ loop.index0 }}.weight">
->>>>>>> 6303383a
                     <button type="button" class="remove-filter">Remove</button>
                 </div>
                 {% endfor %}
@@ -487,21 +445,6 @@
                     <div class="settings-form-group">
                         <label for="scraping-{{ key }}" class="settings-title">{{ key|replace('_', ' ')|title }}:</label>
                         {% if value.type == 'boolean' %}
-<<<<<<< HEAD
-                            <input type="checkbox" id="scraping-{{ key }}" name="Scraping.{{ key }}" {% if settings.Scraping[key] %}checked{% endif %}>
-                        {% elif value.choices %}
-                            <select id="scraping-{{ key }}" name="Scraping.{{ key }}" class="settings-input">
-                                {% for choice in value.choices %}
-                                    <option value="{{ choice }}" {% if settings.Scraping[key] == choice %}selected{% endif %}>{{ choice }}</option>
-                                {% endfor %}
-                            </select>
-                        {% else %}
-                            <input type="{{ 'number' if value.type == 'integer' or value.type == 'float' else 'text' }}" 
-                                   id="scraping-{{ key }}" 
-                                   name="Scraping.{{ key }}" 
-                                   value="{{ settings.Scraping[key] }}" 
-                                   class="settings-input">
-=======
                             <input type="checkbox" id="scraping-{{ key }}" name="Scraping.{{ key }}"
                                    data-section="Scraping" data-key="{{ key }}"
                                    {% if settings.get('Scraping', {}).get(key) %}checked{% endif %}>
@@ -517,7 +460,6 @@
                                    value="{{ settings.get('Scraping', {}).get(key, '') }}" class="settings-input"
                                    data-section="Scraping" data-key="{{ key }}"
                                    {% if value.sensitive %}type="password"{% endif %}>
->>>>>>> 6303383a
                         {% endif %}
                         {% if value.description %}
                             {% if value.description is string %}
