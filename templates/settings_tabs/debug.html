<<<<<<< HEAD
<h3>Advanced Settings</h3>
<div class="settings-expand-collapse-buttons">
    <button type="button" class="settings-expand-all">Expand All</button>
    <button type="button" class="settings-collapse-all">Collapse All</button>
</div>

<div class="settings-section">
    <div class="settings-section-header">
        <h4>Advanced</h4>
        <span class="settings-toggle-icon">+</span>
    </div>
    <div class="settings-section-content">
        {% for key, value in settings_schema.Debug.items() %}
            {% if key != 'tab' %}
            <div class="settings-form-group">
                <label for="debug-{{ key }}" class="settings-title">{{ key|replace('_', ' ')|title }}:</label>
                {% if value.type == 'boolean' %}
                    <input type="checkbox" id="debug-{{ key }}" name="Debug.{{ key }}" {% if settings.Debug[key] %}checked{% endif %}>
                {% elif value.type == 'string' and value.choices %}
                    <select id="debug-{{ key }}" name="Debug.{{ key }}" class="settings-input">
                        {% for option in value.choices %}
                            <option value="{{ option }}" {% if settings.Debug[key] == option %}selected{% endif %}>{{ option }}</option>
                        {% endfor %}
                    </select>
                {% elif key == 'content_source_check_period' %}
                    <div id="content-source-check-periods">
                        {% for source, period in settings.Debug.content_source_check_period.items() %}
                            <div class="content-source-check-period">
                                <label for="debug-content-source-{{ source }}">{{ source }}:</label>
                                <input type="number" id="debug-content-source-{{ source }}" name="Debug.content_source_check_period.{{ source }}" value="{{ period }}" min="1" class="settings-input">
                            </div>
                        {% endfor %}
                    </div>
                {% else %}
                    <input type="{{ value.type }}" id="debug-{{ key }}" name="Debug.{{ key }}" value="{{ settings.Debug[key] }}" class="settings-input">
                {% endif %}
                {% if value.description %}
                    <p class="settings-description">{{ value.description }}</p>
                {% endif %}
            </div>
            {% endif %}
        {% endfor %}
    </div>
=======
<h3>Advanced Settings</h3>
<div class="settings-expand-collapse-buttons">
    <button type="button" class="settings-expand-all">Expand All</button>
    <button type="button" class="settings-collapse-all">Collapse All</button>
</div>

<div class="settings-section">
    <div class="settings-section-header">
        <h4>Advanced</h4>
        <span class="settings-toggle-icon">+</span>
    </div>
    <div class="settings-section-content">
        {% for key, value in settings_schema.Debug.items() %}
            {% if key != 'tab' %}
            <div class="settings-form-group">
                <label for="debug-{{ key }}" class="settings-title">{{ key|replace('_', ' ')|title }}:</label>
                {% if value.type == 'boolean' %}
                    <input type="checkbox" id="debug-{{ key }}" name="Debug.{{ key }}"
                           data-section="Debug" data-key="{{ key }}"
                           {% if settings.get('Debug', {}).get(key) %}checked{% endif %}>
                {% elif value.type == 'string' and value.choices %}
                    <select id="debug-{{ key }}" name="Debug.{{ key }}" class="settings-input"
                            data-section="Debug" data-key="{{ key }}">
                        {% for option in value.choices %}
                            <option value="{{ option }}" {% if settings.get('Debug', {}).get(key) == option %}selected{% endif %}>{{ option }}</option>
                        {% endfor %}
                    </select>
                {% elif key == 'content_source_check_period' %}
                    <div id="content-source-check-periods">
                        {% for source, period in settings.Debug.content_source_check_period.items() %}
                            <div class="content-source-check-period">
                                <label for="debug-content-source-{{ source }}">{{ source }}:</label>
                                <input type="number" id="debug-content-source-{{ source }}" name="Debug.content_source_check_period.{{ source }}" value="{{ period }}" step="0.1" min="0.1" class="settings-input">
                            </div>
                        {% endfor %}
                    </div>
                {% else %}
                    <input type="{{ value.type }}" id="debug-{{ key }}" name="Debug.{{ key }}"
                           value="{{ settings.get('Debug', {}).get(key, '') }}" class="settings-input"
                           data-section="Debug" data-key="{{ key }}"
                           {% if value.sensitive %}type="password"{% endif %}>
                {% endif %}
                {% if value.description %}
                    {% if value.description is string %}
                        <p class="settings-description">{{ value.description }}</p>
                    {% else %}
                        <div class="settings-description">
                            {% for item in value.description %}
                                {% if loop.first %}
                                    <p>{{ item }}</p>
                                    <ul>
                                {% elif loop.last %}
                                    <li>{{ item }}</li>
                                    </ul>
                                {% else %}
                                    <li>{{ item }}</li>
                                {% endif %}
                            {% endfor %}
                        </div>
                    {% endif %}
                {% endif %}
            </div>
            {% endif %}
        {% endfor %}
    </div>
>>>>>>> fad53721
</div><|MERGE_RESOLUTION|>--- conflicted
+++ resolved
@@ -1,48 +1,3 @@
-<<<<<<< HEAD
-<h3>Advanced Settings</h3>
-<div class="settings-expand-collapse-buttons">
-    <button type="button" class="settings-expand-all">Expand All</button>
-    <button type="button" class="settings-collapse-all">Collapse All</button>
-</div>
-
-<div class="settings-section">
-    <div class="settings-section-header">
-        <h4>Advanced</h4>
-        <span class="settings-toggle-icon">+</span>
-    </div>
-    <div class="settings-section-content">
-        {% for key, value in settings_schema.Debug.items() %}
-            {% if key != 'tab' %}
-            <div class="settings-form-group">
-                <label for="debug-{{ key }}" class="settings-title">{{ key|replace('_', ' ')|title }}:</label>
-                {% if value.type == 'boolean' %}
-                    <input type="checkbox" id="debug-{{ key }}" name="Debug.{{ key }}" {% if settings.Debug[key] %}checked{% endif %}>
-                {% elif value.type == 'string' and value.choices %}
-                    <select id="debug-{{ key }}" name="Debug.{{ key }}" class="settings-input">
-                        {% for option in value.choices %}
-                            <option value="{{ option }}" {% if settings.Debug[key] == option %}selected{% endif %}>{{ option }}</option>
-                        {% endfor %}
-                    </select>
-                {% elif key == 'content_source_check_period' %}
-                    <div id="content-source-check-periods">
-                        {% for source, period in settings.Debug.content_source_check_period.items() %}
-                            <div class="content-source-check-period">
-                                <label for="debug-content-source-{{ source }}">{{ source }}:</label>
-                                <input type="number" id="debug-content-source-{{ source }}" name="Debug.content_source_check_period.{{ source }}" value="{{ period }}" min="1" class="settings-input">
-                            </div>
-                        {% endfor %}
-                    </div>
-                {% else %}
-                    <input type="{{ value.type }}" id="debug-{{ key }}" name="Debug.{{ key }}" value="{{ settings.Debug[key] }}" class="settings-input">
-                {% endif %}
-                {% if value.description %}
-                    <p class="settings-description">{{ value.description }}</p>
-                {% endif %}
-            </div>
-            {% endif %}
-        {% endfor %}
-    </div>
-=======
 <h3>Advanced Settings</h3>
 <div class="settings-expand-collapse-buttons">
     <button type="button" class="settings-expand-all">Expand All</button>
@@ -108,5 +63,4 @@
             {% endif %}
         {% endfor %}
     </div>
->>>>>>> fad53721
 </div>