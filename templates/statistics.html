--- conflicted
+++ resolved
@@ -59,13 +59,10 @@
 
         document.getElementById('time-format-toggle').addEventListener('change', function() {
             const isChecked = this.checked;
-<<<<<<< HEAD
-=======
             
             // Disable the toggle while processing
             this.disabled = true;
             
->>>>>>> fad53721
             fetch('/set_time_preference', {
                 method: 'POST',
                 headers: {
@@ -76,18 +73,6 @@
                     use24HourFormat: isChecked
                 })
             })
-<<<<<<< HEAD
-            .then(response => response.json())
-            .then(data => {
-                if (data.status === 'OK') {
-                    window.location.reload();
-                }
-            });
-        });
-
-        document.getElementById('compact-toggle').addEventListener('change', function() {
-            const isChecked = this.checked;
-=======
             .then(response => {
                 if (!response.ok) {
                     throw new Error(`HTTP error! status: ${response.status}`);
@@ -230,7 +215,6 @@
             // Disable the toggle while processing
             this.disabled = true;
             
->>>>>>> fad53721
             fetch('/set_compact_preference', {
                 method: 'POST',
                 headers: {
@@ -241,13 +225,6 @@
                     compactView: isChecked
                 })
             })
-<<<<<<< HEAD
-            .then(response => response.json())
-            .then(data => {
-                if (data.success) {
-                    window.location.reload();
-                }
-=======
             .then(response => {
                 if (!response.ok) {
                     throw new Error(`HTTP error! status: ${response.status}`);
@@ -275,7 +252,6 @@
             .finally(() => {
                 // Re-enable the toggle
                 this.disabled = false;
->>>>>>> fad53721
             });
         });
     </script>
@@ -502,13 +478,10 @@
 
     document.getElementById('time-format-toggle').addEventListener('change', function() {
         const isChecked = this.checked;
-<<<<<<< HEAD
-=======
         
         // Disable the toggle while processing
         this.disabled = true;
         
->>>>>>> fad53721
         fetch('/set_time_preference', {
             method: 'POST',
             headers: {
@@ -519,13 +492,6 @@
                 use24HourFormat: isChecked
             })
         })
-<<<<<<< HEAD
-        .then(response => response.json())
-        .then(data => {
-            if (data.status === 'OK') {
-                window.location.reload();
-            }
-=======
         .then(response => {
             if (!response.ok) {
                 throw new Error(`HTTP error! status: ${response.status}`);
@@ -548,19 +514,15 @@
         .finally(() => {
             // Re-enable the toggle
             this.disabled = false;
->>>>>>> fad53721
         });
     });
 
     document.getElementById('compact-toggle').addEventListener('change', function() {
         const isChecked = this.checked;
-<<<<<<< HEAD
-=======
         
         // Disable the toggle while processing
         this.disabled = true;
         
->>>>>>> fad53721
         fetch('/set_compact_preference', {
             method: 'POST',
             headers: {
@@ -571,13 +533,6 @@
                 compactView: isChecked
             })
         })
-<<<<<<< HEAD
-        .then(response => response.json())
-        .then(data => {
-            if (data.success) {
-                window.location.reload();
-            }
-=======
         .then(response => {
             if (!response.ok) {
                 throw new Error(`HTTP error! status: ${response.status}`);
@@ -605,7 +560,6 @@
         .finally(() => {
             // Re-enable the toggle
             this.disabled = false;
->>>>>>> fad53721
         });
     });
 </script>
