--- conflicted
+++ resolved
@@ -17,10 +17,7 @@
         border: 1px solid #555;
         border-radius: 5px;
         position: relative; /* Add this */
-<<<<<<< HEAD
-=======
         margin-top: 25px
->>>>>>> 6303383a
     }
 
     /* Mobile-specific adjustments */
@@ -42,8 +39,6 @@
         #log-search {
             flex: 1;
             min-width: 120px;
-<<<<<<< HEAD
-=======
             margin-right: 0 !important;
         }
 
@@ -67,26 +62,17 @@
 
         #goto-container {
             width: 100%;
->>>>>>> 6303383a
         }
     }
 
     .log-controls {
-<<<<<<< HEAD
-        padding: 10px;
-=======
         padding: 5px 10px;
->>>>>>> 6303383a
         background-color: #333;
         border-bottom: 1px solid #555;
         display: flex;
         align-items: center;
         gap: 10px;
-<<<<<<< HEAD
-        flex-wrap: wrap;
-=======
         white-space: nowrap;
->>>>>>> 6303383a
     }
 
     #log-level-filter {
@@ -196,13 +182,8 @@
 
     #pause-indicator {
         position: absolute;
-<<<<<<< HEAD
-        top: 10px;
-        right: 10px;
-=======
         top: 5px;
         right: 8%;
->>>>>>> 6303383a
         background-color: #444;
         color: #f4f4f4;
         padding: 5px 10px;
@@ -220,15 +201,6 @@
         100% { opacity: 0.7; }
     }
 
-<<<<<<< HEAD
-    @media screen and (max-width: 768px) {
-        #pause-indicator {
-            top: 55px;
-        }
-    }
-
-=======
->>>>>>> 6303383a
     /* Style for the new hidden div */
     #hidden-div {
         position: fixed;
@@ -311,8 +283,6 @@
         height: 16px;
         vertical-align: middle;
     }
-<<<<<<< HEAD
-=======
 
     /* Add new syntax highlighting styles */
     .log-component {
@@ -462,15 +432,11 @@
     .bottom-button.visible {
         display: block;
     }
->>>>>>> 6303383a
 </style>
 
 <div class="log-container">
     <div id="pause-indicator">Logging paused...</div>
-<<<<<<< HEAD
-=======
     <button class="bottom-button" onclick="scrollToBottomAndResume()">⭳ Bottom</button>
->>>>>>> 6303383a
     <div class="log-controls">
         <select id="log-level-filter">
             <option value="all">All Levels</option>
@@ -480,9 +446,6 @@
             <option value="error">Error</option>
             <option value="critical">Critical</option>
         </select>
-<<<<<<< HEAD
-        <input type="text" id="log-search" placeholder="Search logs...">
-=======
         <div class="goto-container">
             <button class="goto-btn" onclick="navigateToFirstMatch()">⭱ First</button>
             <button class="goto-nav-button" id="prev-match" title="Previous match (Shift+Enter)" disabled>
@@ -500,7 +463,6 @@
             <span class="match-count"></span>
         </div>
         <input type="text" id="log-search" placeholder="Filter logs...">
->>>>>>> 6303383a
         <button id="share-logs-btn" title="Share logs via transfer.sh">
             Share Logs
             <div class="share-progress" style="width: 0%"></div>
@@ -530,22 +492,15 @@
 let currentLevel = 'all';
 let isPaused = false;
 let isScrolledToBottom = true;
-<<<<<<< HEAD
-const MAX_LOGS = 500;
-=======
 let isSearchActive = false;
 let currentMatches = [];
 let currentMatchIndex = -1;
 const MAX_LOGS = 1500;
->>>>>>> 6303383a
 
 function checkScrollPosition() {
     const logEntries = document.getElementById('log-entries');
     const previousScrolledToBottom = isScrolledToBottom;
-<<<<<<< HEAD
-=======
     const bottomButton = document.querySelector('.bottom-button');
->>>>>>> 6303383a
     
     // Increase tolerance for mobile devices
     const tolerance = window.innerWidth <= 768 ? 50 : 2;
@@ -555,8 +510,6 @@
     window.scrollTimeout = setTimeout(() => {
         isScrolledToBottom = Math.abs(logEntries.scrollHeight - logEntries.clientHeight - logEntries.scrollTop) < tolerance;
         
-<<<<<<< HEAD
-=======
         // Show/hide bottom button based on scroll position
         if (isScrolledToBottom) {
             bottomButton.classList.remove('visible');
@@ -564,7 +517,6 @@
             bottomButton.classList.add('visible');
         }
         
->>>>>>> 6303383a
         // Only update pause state if we've been in the new position for a moment
         if (isScrolledToBottom !== previousScrolledToBottom) {
             // Add a small delay before pausing to prevent accidental pauses
@@ -601,75 +553,6 @@
             window.logStream = null;
         }
 
-<<<<<<< HEAD
-        // Create new EventSource connection
-        window.logStream = new EventSource(`/logs/api/logs/stream?level=${encodeURIComponent(levelFilter)}`);
-        
-        window.logStream.onopen = function() {
-            console.log('Stream connected');
-        };
-        
-        window.logStream.onmessage = function(event) {
-            try {
-                const data = JSON.parse(event.data);
-                if (!Array.isArray(data)) return;
-                
-                // Skip empty updates
-                if (data.length === 0) return;
-                
-                // Skip if paused
-                if (isPaused) return;
-                
-                const fragment = document.createDocumentFragment();
-                const searchTerm = document.getElementById('log-search').value.toLowerCase();
-                let addedLogs = false;
-                
-                data.forEach(log => {
-                    // Check if the log matches the search term
-                    const logText = `${log.timestamp} - ${log.level.toUpperCase()} - ${log.message}`.toLowerCase();
-                    if (!searchTerm || logText.includes(searchTerm)) {
-                        const div = document.createElement('div');
-                        div.className = `log-entry ${log.level}`;
-                        div.textContent = `${log.timestamp} - ${log.level.toUpperCase()} - ${log.message}`;
-                        fragment.appendChild(div);
-                        addedLogs = true;
-                    }
-                });
-
-                if (addedLogs) {
-                    // Append new logs to the end
-                    const logEntries = document.getElementById('log-entries');
-                    logEntries.appendChild(fragment);
-
-                    // Remove old logs if we're over the limit
-                    while (logEntries.children.length > MAX_LOGS) {
-                        logEntries.removeChild(logEntries.firstChild);
-                    }
-
-                    lastLogTimestamp = data[data.length - 1].timestamp;
-                    
-                    if (isScrolledToBottom) {
-                        scrollToBottom(logEntries);
-                    }
-                }
-            } catch (error) {
-                console.error('Error processing message:', error);
-            }
-        };
-        
-        window.logStream.onerror = function(error) {
-            console.error('EventSource failed:', error);
-            // Attempt to reconnect after 2 seconds
-            setTimeout(() => {
-                if (window.logStream) {
-                    window.logStream.close();
-                    window.logStream = null;
-                    updateLogs(true);
-                }
-            }, 2000);
-        };
-    }
-=======
         // Initialize performance tracking
         window.lastPerformanceMetrics = {
             interval: 0.1,  // Start at 100ms instead of 200ms
@@ -826,7 +709,6 @@
     // Reattach event handlers from stored handlers
     window.logStream.onmessage = window.streamHandlers.onMessage;
     window.logStream.onerror = window.streamHandlers.onError;
->>>>>>> 6303383a
 }
 
 function filterLogs() {
@@ -981,8 +863,6 @@
         window.logStream.close();
     }
 });
-<<<<<<< HEAD
-=======
 
 // Add a helper function to parse and highlight log components
 function createHighlightedLogEntry(log) {
@@ -1220,6 +1100,5 @@
     document.getElementById('pause-indicator').style.display = 'none';
     document.querySelector('.bottom-button').classList.remove('visible');
 }
->>>>>>> 6303383a
 </script>
 {% endblock %}